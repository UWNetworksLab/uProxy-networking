{
  "name": "socks-rtc",
  "description": "Library for proxying SOCKS5 over WebRTC",
  "version": "0.1.0",
  "repository": {
    "type": "git",
    "url": "https://github.com/uProxy/socks-rtc"
  },
  "devDependencies": {
    "grunt": "~0.4.1",
    "grunt-contrib-jasmine": "~0.6.1",
    "grunt-contrib-concat": "~0.3.0",
    "grunt-contrib-clean": "~0.5.0",
    "grunt-contrib-coffee": "~0.7.0",
    "grunt-contrib-copy": "~0.4.1",
    "grunt-ts": "~1.6.4",
    "grunt-jasmine-node": "git://github.com/vojtajina/grunt-jasmine-node.git#fix-grunt-exit-code",
    "webdriverjs": "~1.3.1",
    "grunt-env": "~0.4.1",
<<<<<<< HEAD
    "freedom-runtime-chrome": "~0.1.0"
=======
    "freedom-runtime-chrome": "0.0.6",
    "freedom-typescript-api": "~0.0.3"
>>>>>>> bbcff760
  },
  "scripts": {
    "test": "grunt --verbose"
  }
}<|MERGE_RESOLUTION|>--- conflicted
+++ resolved
@@ -17,12 +17,8 @@
     "grunt-jasmine-node": "git://github.com/vojtajina/grunt-jasmine-node.git#fix-grunt-exit-code",
     "webdriverjs": "~1.3.1",
     "grunt-env": "~0.4.1",
-<<<<<<< HEAD
-    "freedom-runtime-chrome": "~0.1.0"
-=======
-    "freedom-runtime-chrome": "0.0.6",
+    "freedom-runtime-chrome": "~0.1.0",
     "freedom-typescript-api": "~0.0.3"
->>>>>>> bbcff760
   },
   "scripts": {
     "test": "grunt --verbose"
