--- conflicted
+++ resolved
@@ -14,15 +14,11 @@
     "grunt-contrib-coffee": "~0.7.0",
     "grunt-contrib-copy": "~0.4.1",
     "grunt-ts": "~1.6.4",
-<<<<<<< HEAD
-    "freedom": "~0.2.2",
-    "freedom-typescript-api": "~0.0.2",
-=======
->>>>>>> 55aa06aa
     "grunt-jasmine-node": "git://github.com/vojtajina/grunt-jasmine-node.git#fix-grunt-exit-code",
     "webdriverjs": "~1.3.1",
     "grunt-env": "~0.4.1",
-    "freedom-runtime-chrome": "0.0.6"
+    "freedom-runtime-chrome": "0.0.6",
+    "freedom-typescript-api": "~0.0.2"
   },
   "scripts": {
     "test": "grunt --verbose"
