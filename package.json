--- conflicted
+++ resolved
@@ -18,11 +18,7 @@
     "webdriverjs": "~1.3.1",
     "grunt-env": "~0.4.1",
     "freedom-runtime-chrome": "~0.1.1",
-<<<<<<< HEAD
-    "freedom-typescript-api": "~0.0.3"
-=======
     "freedom-typescript-api": "~0.1.3"
->>>>>>> 98a18cc1
   },
   "scripts": {
     "test": "grunt --verbose"
