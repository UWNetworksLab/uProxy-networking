{
  "name": "socks-rtc",
  "description": "Library for proxying SOCKS5 over WebRTC",
  "repository": {
    "type": "git",
    "url": "https://github.com/keroserene/socks-rtc"
  },
  "devDependencies": {
    "grunt": "~0.4.1",
    "grunt-contrib-jasmine": "~0.6.1",
    "grunt-contrib-concat": "~0.3.0",
    "grunt-contrib-clean": "~0.5.0",
    "grunt-contrib-coffee": "~0.7.0",
    "grunt-contrib-copy": "~0.4.1",
    "grunt-shell": "~0.3.1",
    "grunt-ts": "~1.6.4",
<<<<<<< HEAD
    "freedom": "~0.2.1",
    "grunt-jasmine-node": "git://github.com/vojtajina/grunt-jasmine-node.git#fix-grunt-exit-code",
    "webdriverjs": "~1.3.1",
    "grunt-env": "~0.4.1"
=======
    "freedom": "~0.2.2"
>>>>>>> 7656eed6
  },
  "scripts": {
    "test": "grunt --verbose"
  }
}<|MERGE_RESOLUTION|>--- conflicted
+++ resolved
@@ -14,14 +14,10 @@
     "grunt-contrib-copy": "~0.4.1",
     "grunt-shell": "~0.3.1",
     "grunt-ts": "~1.6.4",
-<<<<<<< HEAD
-    "freedom": "~0.2.1",
+    "freedom": "~0.2.2",
     "grunt-jasmine-node": "git://github.com/vojtajina/grunt-jasmine-node.git#fix-grunt-exit-code",
     "webdriverjs": "~1.3.1",
     "grunt-env": "~0.4.1"
-=======
-    "freedom": "~0.2.2"
->>>>>>> 7656eed6
   },
   "scripts": {
     "test": "grunt --verbose"
