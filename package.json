{
  "name": "uproxy-networking",
  "description": "uProxy's networking library: SOCKS5 over WebRTC",
  "version": "2.0.0",
  "repository": {
    "type": "git",
    "url": "https://github.com/uProxy/uproxy-networking"
  },
  "bugs": {
    "url": "https://github.com/uProxy/uproxy/issues",
    "email": "info@uproxy.org"
  },
  "licenses": [
    {
      "type": "Apache-2.0",
      "url": "http://www.apache.org/licenses/LICENSE-2.0.html"
    }
  ],
  "dependencies": {
    "es6-promise": "^1.0.0",
    "ipaddr.js": "~0.1.3"
  },
  "devDependencies": {
    "cca": "~0.3.1",
    "grunt": "~0.4.4",
    "grunt-contrib-clean": "~0.6.0",
    "grunt-contrib-copy": "~0.5.0",
    "grunt-contrib-jasmine": "~0.7.0",
    "grunt-contrib-symlink": "~0.3.0",
<<<<<<< HEAD
    "grunt-env": "~0.4.1",
    "grunt-exec": "~0.4.5",
    "grunt-jasmine-node": "~0.2.1",
    "grunt-typescript": "~0.3.0",
    "tsd": "~0.5.7",
    "uproxy-lib": "^13.1.0",
    "webdriverjs": "^1.6.1",
    "uproxy-churn": "^0.0.5",
    "babar": "0.0.3",
    "request": "^2.44.0",
    "socks5-http-client": "^0.1.6",
    "yargs": "^1.3.1",
    "wup": "^1.0.0"
=======
    "grunt-ts": "^1.11",
    "typescript": "^1.1.0-1",
    "uproxy-lib": "^13",
    "uproxy-churn": "^2.1"
>>>>>>> 86437395
  },
  "scripts": {
    "test": "grunt test",
    "prepublish": "grunt test",
    "benchmark": "node bin/run-benchmark.js -n 1024 -v"
  }
}<|MERGE_RESOLUTION|>--- conflicted
+++ resolved
@@ -27,26 +27,16 @@
     "grunt-contrib-copy": "~0.5.0",
     "grunt-contrib-jasmine": "~0.7.0",
     "grunt-contrib-symlink": "~0.3.0",
-<<<<<<< HEAD
-    "grunt-env": "~0.4.1",
-    "grunt-exec": "~0.4.5",
-    "grunt-jasmine-node": "~0.2.1",
-    "grunt-typescript": "~0.3.0",
-    "tsd": "~0.5.7",
     "uproxy-lib": "^13.1.0",
-    "webdriverjs": "^1.6.1",
-    "uproxy-churn": "^0.0.5",
     "babar": "0.0.3",
     "request": "^2.44.0",
     "socks5-http-client": "^0.1.6",
     "yargs": "^1.3.1",
-    "wup": "^1.0.0"
-=======
+    "wup": "^1.0.0",
     "grunt-ts": "^1.11",
     "typescript": "^1.1.0-1",
     "uproxy-lib": "^13",
     "uproxy-churn": "^2.1"
->>>>>>> 86437395
   },
   "scripts": {
     "test": "grunt test",
