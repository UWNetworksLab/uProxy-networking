TaskManager = require './build/tools/taskmanager'

#-------------------------------------------------------------------------
# The top level tasks. These are the highest level grunt-tasks defined in terms
# of specific grunt rules below and given to grunt.initConfig
taskManager = new TaskManager.Manager();

taskManager.add 'default', [ 'base' ]

taskManager.add 'base', [
  'copy:dev'
  'ts:devInModuleEnv'
  'ts:devInCoreEnv'
  'browserify:echoFreedomModule'
  'browserify:churnPipeFreedomModule'
  'browserify:simpleSocksFreedomModule'
]

taskManager.add 'test', [
  'base'
  'browserify:churnSpec'
  'browserify:tcpSpec'
  'browserify:simpleTransformersCaesarSpec'
  'browserify:socksCommonHeadersSpec'
  'browserify:socksToRtcSpec'
  'browserify:rtcToNetSpec'
  'browserify:turnFrontEndMessagesSpec'
  'browserify:turnFrontEndSpec'
  'jasmine'
]

taskManager.add 'integration', [
  'tcpIntegrationTest'
  'socksEchoIntegrationTest'
]

taskManager.add 'dist', [
  'base', 'samples', 'test', 'integration', 'copy:dist'
]

# -----------------------------------------------------------------------------
# Sample Apps

taskManager.add 'samples', [
  'base'
  'sampleCopyPasteChurnChatChromeApp'
  'sampleCopyPasteSocksChromeApp'
  'sampleEchoServerChromeApp'
  'sampleEchoServerFirefoxApp'
  'sampleFreedomModuleRunnerChromeApp'
  'sampleSimpleChurnChatChromeApp'
  'sampleSimpleSocksChromeApp'
  'sampleSimpleSocksFirefoxApp'
  'sampleSimpleChurnChatChromeApp'
  'sampleSimpleTurnChromeApp'
]

taskManager.add 'sampleSimpleSocksChromeApp', [
  'base'
  'copy:libsForSimpleSocksChromeApp'
  'browserify:simpleSocksChromeApp'
]

taskManager.add 'sampleEchoServerChromeApp', [
  'base'
  'copy:libsForEchoServerChromeApp'
  'browserify:echoServerChromeApp'
]

taskManager.add 'sampleSimpleSocksFirefoxApp', [
  'base'
  'copy:libsForSimpleSocksFirefoxApp'
]

taskManager.add 'sampleEchoServerFirefoxApp', [
  'base'
  'copy:libsForEchoServerFirefoxApp'
]

taskManager.add 'sampleCopyPasteChurnChatChromeApp', [
  'base'
  'copy:libsForCopyPasteChurnChatChromeApp'
  'browserify:copyPasteChurnChatFreedomModule'
  'browserify:copyPasteChurnChatChromeApp'
]

taskManager.add 'sampleCopyPasteSocksChromeApp', [
  'base'
  'copy:libsForCopyPasteSocksChromeApp'
  'vulcanize:sampleCopyPasteSocksChromeApp'
  'browserify:copyPasteSocksFreedomModule'
  'browserify:copyPasteSocksChromeApp'
]

taskManager.add 'sampleFreedomModuleRunnerChromeApp', [
  'base'
  'integrationTestModules'
  'copy:libsForFreedomModuleRunner'
  'browserify:freedomModuleRunnerChromeApp'
]

taskManager.add 'sampleSimpleChurnChatChromeApp', [
  'base'
  'copy:libsForSimpleChurnChatChromeApp'
  'browserify:simpleChurnChatFreedomModule'
  'browserify:simpleChurnChatChromeApp'
]

taskManager.add 'sampleSimpleTurnChromeApp', [
  'base'
  'copy:libsForSimpleTurnChromeApp'
  'browserify:simpleTurnFreedomModule'
  'browserify:simpleTurnChromeApp'
]

# -----------------------------------------------------------------------------
# Integration tests

taskManager.add 'socksEchoIntegrationTestModule', [
  'base'
  'copy:libsForIntegrationSocksEcho'
  'browserify:integrationSocksEchoFreedomModule'
  'browserify:integrationSocksEchoChurnSpec'
  'browserify:integrationSocksEchoNochurnSpec'
  'browserify:integrationSocksEchoSlowSpec'
]

taskManager.add 'socksEchoIntegrationTest', [
  'socksEchoIntegrationTestModule'
  'jasmine_chromeapp:socksEcho'
  #'jasmine_chromeapp:socksEchoChurn'
]

taskManager.add 'tcpIntegrationTestModule', [
  'base'
  'copy:libsForIntegrationTcp'
  'browserify:integrationTcpFreedomModule'
  'browserify:integrationTcpSpec'
]

taskManager.add 'tcpIntegrationTest', [
  'tcpIntegrationTestModule'
  'jasmine_chromeapp:tcp'
]

taskManager.add 'integrationTestModules', [
  'tcpIntegrationTestModule'
  'socksEchoIntegrationTestModule'
]



#-------------------------------------------------------------------------
rules = require './build/tools/common-grunt-rules'
# Location of where src is copied into and compiled.
devBuildPath = 'build/dev/uproxy-networking'
# Location of where to copy/build third_party source/libs.
thirdPartyBuildPath = 'build/third_party'
# This path is the path-extension for libraries from this repository to be
# copied into in sample-apps.
localLibsDestPath = 'uproxy-networking'
# Setup our build rules/tools
Rule = new rules.Rule({
  # The path where code in this repository should be built in.
  devBuildPath: devBuildPath,
  # The path from where third party libraries should be copied. e.g. as used by
  # sample apps.
  thirdPartyBuildPath: thirdPartyBuildPath,
  # The path to copy modules from this repository into. e.g. as used by sample
  # apps.
  localLibsDestPath: localLibsDestPath
});

path = require('path');

browserifyIntegrationTest = (path) ->
  Rule.browserifySpec(path, {
    browserifyOptions: { standalone: 'browserified_exports' }
  });

#-------------------------------------------------------------------------
freedomForChromePath = path.dirname(require.resolve('freedom-for-chrome/package.json'))
uproxyLibPath = path.dirname(require.resolve('uproxy-lib/package.json'))
# TODO(ldixon): update utransformers package to uproxy-obfuscators
# uproxyObfuscatorsPath = path.dirname(require.resolve('uproxy-obfuscators/package.json'))
uproxyObfuscatorsPath = path.dirname(require.resolve('utransformers/package.json'))
regex2dfaPath = path.dirname(require.resolve('regex2dfa/package.json'))
pgpPath = path.dirname(require.resolve('freedom-pgp-e2e/package.json'))

#-------------------------------------------------------------------------
module.exports = (grunt) ->
  grunt.initConfig {
    pkg: grunt.file.readJSON 'package.json'

    copy:
      # Copy all needed third party libraries to appropriate locations.
      thirdParty:
        files: [
          # Copy local |third_party| files into dev: so that the third_party
          # dependencies are always in the common |build/third_party| location.
          # This allows path to reference typescript definitions for ambient
          # contexts to always be found, even in generated `.d.ts` files..
          {
            nonull: true,
            expand: true,
            cwd: 'third_party'
            src: ['**/*'],
            dest: thirdPartyBuildPath,
          }
          # Copy distribution directory of uproxy-lib so all paths can always
          # find their dependencies. Note that this also requires uproxy-lib
          # references to find those in |build/third_party/|. These paths
          # are delicate.
          {
            nonull: true,
            expand: true,
            cwd: path.join(uproxyLibPath, 'build/dist'),
            src: ['**/*'],
            dest: path.join(thirdPartyBuildPath, 'uproxy-lib/'),
          },
          # Use the third_party definitions from uproxy-lib. Copied to the same
          # location relative to their compiled location in uproxy-lib so they
          # have the same relative path to the created `.d.ts` files from
          # |build/dev|.
          {
            nonull: true,
            expand: true,
            cwd: path.join(uproxyLibPath, 'build/third_party'),
            src: ['freedom-typings/**/*', 'promise-polyfill.js'],
            dest: thirdPartyBuildPath
          },
          # Copy the relevant files from the build directory to create a
          # third_party folder for freedom-pgp-e2e.
          {
            nonull: true,
            expand: true,
            cwd: path.join(pgpPath, 'build'),
            src: ['**/*', '!demo', '!freedom.js', '!*.spec.js', '!playground'],
            dest: path.join(thirdPartyBuildPath, 'freedom-pgp-e2e'),
          }
        ]

      # Copy releveant non-typescript src files to dev build.
      dev:
        files: [
          {
            nonull: true,
            expand: true,
            cwd: 'src/',
            src: ['**/*'],
            dest: devBuildPath,
            onlyIf: 'modified'
          }
        ]

      # Copy releveant files for distribution.
      dist:
        files: [
          {
<<<<<<< HEAD
              nonull: true,
              expand: true,
              cwd: devBuildPath,
              src: ['**/*',
                    '!**/*.spec.js',
                    '!**/*.spec.*.js',
                    '!samples/**/*',],
              dest: 'build/dist/',
              onlyIf: 'modified'
=======
            nonull: true,
            expand: true,
            cwd: devBuildPath,
            src: ['**/*',
                  '!**/*.spec.js',
                  '!**/*.spec.*.js'],
            dest: 'build/dist/',
            onlyIf: 'modified'
>>>>>>> 6c968ad4
          }
        ]

      # Copy: Sample Apps
      libsForCopyPasteChurnChatChromeApp:
        Rule.copyLibs
          npmLibNames: ['freedom-for-chrome']
          pathsFromDevBuild: ['churn-pipe']
          pathsFromThirdPartyBuild: [
            'uproxy-lib/loggingprovider'
            'uproxy-obfuscators'
          ]
          localDestPath: 'samples/copypaste-churn-chat-chromeapp/'
      libsForCopyPasteSocksChromeApp:
        Rule.copyLibs
          npmLibNames: [
            'freedom-for-chrome'
          ]
          pathsFromDevBuild: ['churn-pipe']
          pathsFromThirdPartyBuild: [
            'uproxy-lib/loggingprovider'
            'uproxy-obfuscators'
            'i18n'
            'bower/polymer'
            'freedom-pgp-e2e'
          ]
          localDestPath: 'samples/copypaste-socks-chromeapp/'
      libsForEchoServerChromeApp:
        Rule.copyLibs
          npmLibNames: ['freedom-for-chrome']
          pathsFromDevBuild: ['echo']
          pathsFromThirdPartyBuild: ['uproxy-lib/loggingprovider']
          localDestPath: 'samples/echo-server-chromeapp/'
      libsForEchoServerFirefoxApp:
        Rule.copyLibs
          npmLibNames: ['freedom-for-firefox']
          pathsFromDevBuild: ['echo']
          pathsFromThirdPartyBuild: ['uproxy-lib/loggingprovider']
          localDestPath: 'samples/echo-server-firefoxapp/lib/'
      libsForSimpleSocksChromeApp:
        Rule.copyLibs
          npmLibNames: ['freedom-for-chrome']
          pathsFromDevBuild: ['simple-socks', 'churn-pipe']
          pathsFromThirdPartyBuild: [
            'uproxy-lib/loggingprovider'
            'uproxy-obfuscators'
          ]
          localDestPath: 'samples/simple-socks-chromeapp/'
      libsForSimpleSocksFirefoxApp:
        Rule.copyLibs
          npmLibNames: ['freedom-for-firefox']
          pathsFromDevBuild: ['simple-socks', 'churn-pipe']
          pathsFromThirdPartyBuild: [
            'uproxy-lib/loggingprovider'
            'uproxy-obfuscators'
          ]
          localDestPath: 'samples/simple-socks-firefoxapp/lib/'
      libsForSimpleChurnChatChromeApp:
        Rule.copyLibs
          npmLibNames: ['freedom-for-chrome']
          pathsFromDevBuild: ['churn-pipe']
          pathsFromThirdPartyBuild: ['uproxy-lib/loggingprovider']
          localDestPath: 'samples/simple-socks-chromeapp/'
      libsForSimpleTurnChromeApp:
        Rule.copyLibs
          npmLibNames: ['freedom-for-chrome']
          pathsFromDevBuild: ['turn-frontend', 'turn-backend']
          pathsFromThirdPartyBuild: ['uproxy-lib/loggingprovider']
          localDestPath: 'samples/simple-turn-chromeapp/'
      libsForFreedomModuleRunner:
        Rule.copyLibs
          npmLibNames: ['freedom-for-chrome']
          pathsFromDevBuild: [
            'churn-pipe'
            'echo'
            'integration-tests'
            'simple-socks'
            'turn-backend'
            'turn-frontend'
            'samples'
          ]
          pathsFromThirdPartyBuild: [
            'uproxy-lib'
            'uproxy-obfuscators'
          ]
          localDestPath: 'samples/freedom-module-runner-chromeapp/'

      # Copy: Integration Tests
      libsForIntegrationTcp:
        Rule.copyLibs
          npmLibNames: ['freedom-for-chrome']
          pathsFromThirdPartyBuild: ['uproxy-lib/loggingprovider']
          localDestPath: 'integration-tests/tcp'
      libsForIntegrationSocksEcho:
        Rule.copyLibs
          npmLibNames: ['freedom-for-chrome']
          pathsFromDevBuild: [
            'churn-pipe'
          ]
          pathsFromThirdPartyBuild: [
            'uproxy-lib/loggingprovider'
          ]
          localDestPath: 'integration-tests/socks-echo'

    # Typescript compilation rules
    ts:
      # Compile all non-sample typescript code into the development build
      # directory.
      devInModuleEnv:
        src: [
          devBuildPath + '/**/*.ts'
          '!' + devBuildPath + '/**/*.d.ts'
          '!' + devBuildPath + '/**/*.core-env.ts'
          '!' + devBuildPath + '/**/*.core-env.spec.ts'
        ]
        options:
          target: 'es5'
          comments: true
          noImplicitAny: true
          sourceMap: false
          declaration: true
          module: 'commonjs'
          fast: 'always'

      devInCoreEnv:
        src: [
          devBuildPath + '/**/*.core-env.spec.ts'
          devBuildPath + '/**/*.core-env.ts'
        ]
        options:
          target: 'es5'
          comments: true
          noImplicitAny: true
          sourceMap: false
          declaration: true
          module: 'commonjs'
          fast: 'always'

    jasmine:
      churn: Rule.jasmineSpec 'churn'
      net: Rule.jasmineSpec 'net'
      rtcToNet: Rule.jasmineSpec 'rtc-to-net'
      simpleTransformers: Rule.jasmineSpec 'simple-transformers'
      socksCommon: Rule.jasmineSpec('socks-common',
        [path.join(thirdPartyBuildPath, 'ipaddr/ipaddr.js')]);
      socksToRtc: Rule.jasmineSpec 'socks-to-rtc'

    browserify:
      # Unit test specs
      churnSpec: Rule.browserifySpec 'churn/churn'
      rtcToNetSpec: Rule.browserifySpec 'rtc-to-net/rtc-to-net'
      simpleTransformersCaesarSpec: Rule.browserifySpec 'simple-transformers/caesar'
      socksCommonHeadersSpec: Rule.browserifySpec 'socks-common/socks-headers'
      socksToRtcSpec: Rule.browserifySpec 'socks-to-rtc/socks-to-rtc'
      tcpSpec: Rule.browserifySpec 'net/tcp'
      turnFrontEndMessagesSpec: Rule.browserifySpec 'turn-frontend/messages'
      turnFrontEndSpec: Rule.browserifySpec 'turn-frontend/turn-frontend'

      # Freedom Modules
      churnPipeFreedomModule: Rule.browserify(
          'churn-pipe/freedom-module',
          {
            # Emscripten, used to compile FTE and Rabbit to JS has unused
            # require statements for `ws` and for `path` that need to be
            # ignored.
            ignore: ['ws', 'path']
            browserifyOptions: { standalone: 'browserified_exports' }
          })
      copyPasteChurnChatFreedomModule: Rule.browserify 'samples/copypaste-churn-chat-chromeapp/freedom-module'
      copyPasteSocksFreedomModule: Rule.browserify 'samples/copypaste-socks-chromeapp/freedom-module'
      echoFreedomModule: Rule.browserify 'echo/freedom-module'
      simpleChurnChatFreedomModule: Rule.browserify 'samples/simple-churn-chat-chromeapp/freedom-module'
      simpleSocksFreedomModule: Rule.browserify 'simple-socks/freedom-module'
      simpleTurnFreedomModule: Rule.browserify 'samples/simple-turn/freedom-module'
      turnBackendFreedomModule: Rule.browserify 'turn-backend/freedom-module'
      turnFrontendFreedomModule: Rule.browserify 'turn-frontend/freedom-module'

      # Sample app mains
      copyPasteChurnChatChromeApp: Rule.browserify 'samples/copypaste-churn-chat-chromeapp/main.core-env'
      copyPasteSocksChromeApp: Rule.browserify 'samples/copypaste-socks-chromeapp/main.core-env'
      echoServerChromeApp: Rule.browserify 'samples/echo-server-chromeapp/background.core-env'
      freedomModuleRunnerChromeApp: Rule.browserify 'samples/freedom-module-runner-chromeapp/background.core-env'
      simpleChurnChatChromeApp: Rule.browserify 'samples/simple-churn-chat-chromeapp/main.core-env'
      simpleSocksChromeApp: Rule.browserify 'samples/simple-socks-chromeapp/background.core-env'
      simpleTurnChromeApp: Rule.browserify 'samples/simple-turn-chromeapp/background.core-env'

      # Integration tests: tcp
      integrationTcpFreedomModule:
        Rule.browserify 'integration-tests/tcp/freedom-module'
      integrationTcpSpec:
        browserifyIntegrationTest 'integration-tests/tcp/tcp.core-env'

      # Integration tests: socks-echo
      integrationSocksEchoFreedomModule:
        Rule.browserify 'integration-tests/socks-echo/freedom-module'
      integrationSocksEchoChurnSpec:
        browserifyIntegrationTest 'integration-tests/socks-echo/churn.core-env'
      integrationSocksEchoNochurnSpec:
        browserifyIntegrationTest 'integration-tests/socks-echo/nochurn.core-env'
      integrationSocksEchoSlowSpec:
        browserifyIntegrationTest 'integration-tests/socks-echo/slow.core-env'
      # Browserify sample apps main freedom module and core environments

    vulcanize:
      sampleCopyPasteSocksChromeApp:
        options:
          inline: true
          csp: true
        files: [
          {
            src: path.join(devBuildPath, 'samples/copypaste-socks-chromeapp/polymer-components/root.html')
            dest: path.join(devBuildPath, 'samples/copypaste-socks-chromeapp/polymer-components/vulcanized.html')
          }
        ]

    jasmine_chromeapp:
      tcp:
        files: [
          {
            cwd: devBuildPath + '/integration-tests/tcp/',
            src: ['**/*', '!jasmine_chromeapp/**/*']
            dest: './',
            expand: true
          }
        ]
        scripts: [
          'freedom-for-chrome/freedom-for-chrome.js'
          'tcp.core-env.spec.static.js'
        ]
        options:
          outDir: devBuildPath + '/integration-tests/tcp/jasmine_chromeapp/'
          keepRunner: true
      socksEcho:
        files: [
          {
            cwd: devBuildPath + '/integration-tests/socks-echo/',
            src: ['**/*', '!jasmine_chromeapp/**/*']
            dest: './',
            expand: true
          }
        ]
        scripts: [
          'freedom-for-chrome/freedom-for-chrome.js'
          'nochurn.core-env.spec.static.js'
        ]
        options:
          outDir: devBuildPath + '/integration-tests/socks-echo/jasmine_chromeapp/'
          keepRunner: true
      socksEchoChurn:
        files: [
          {
            cwd: devBuildPath + '/integration-tests/socks-echo/',
            src: ['**/*', '!jasmine_chromeapp/**/*']
            dest: './',
            expand: true
          }
        ]
        scripts: [
          'freedom-for-chrome/freedom-for-chrome.js'
          'churn.core-env.spec.static.js'
        ]
        options:
          outDir: devBuildPath + '/integration-tests/socks-echo/jasmine_chromeapp/'
          keepRunner: true
      socksEchoSlow:
        files: [
          {
            cwd: devBuildPath + '/integration-tests/socks-echo/',
            src: ['**/*', '!jasmine_chromeapp']
            dest: '/uproxy-networking/',
            expand: true
          }
        ]
        scripts: [
          'freedom-for-chrome/freedom-for-chrome.js'
          'slow.core-env.spec.static.js'
        ]
        options:
          outDir: devBuildPath + '/integration-tests/socks-echo/jasmine_chromeapp_slow/'
          keepRunner: true

    clean:
      build: [ 'build/dev', 'build/dist', '.tscache/' ]
  }  # grunt.initConfig

  #-------------------------------------------------------------------------
  grunt.loadNpmTasks 'grunt-browserify'
  grunt.loadNpmTasks 'grunt-contrib-clean'
  grunt.loadNpmTasks 'grunt-contrib-copy'
  grunt.loadNpmTasks 'grunt-contrib-jasmine'
  grunt.loadNpmTasks 'grunt-contrib-symlink'
  grunt.loadNpmTasks 'grunt-jasmine-chromeapp'
  grunt.loadNpmTasks 'grunt-ts'
  grunt.loadNpmTasks 'grunt-vulcanize'

  #-------------------------------------------------------------------------
  # Register the tasks
  taskManager.list().forEach((taskName) =>
    grunt.registerTask taskName, (taskManager.get taskName)
  );<|MERGE_RESOLUTION|>--- conflicted
+++ resolved
@@ -257,26 +257,15 @@
       dist:
         files: [
           {
-<<<<<<< HEAD
-              nonull: true,
-              expand: true,
-              cwd: devBuildPath,
-              src: ['**/*',
-                    '!**/*.spec.js',
-                    '!**/*.spec.*.js',
-                    '!samples/**/*',],
-              dest: 'build/dist/',
-              onlyIf: 'modified'
-=======
             nonull: true,
             expand: true,
             cwd: devBuildPath,
             src: ['**/*',
                   '!**/*.spec.js',
-                  '!**/*.spec.*.js'],
+                  '!**/*.spec.*.js',
+                  '!samples/**/*',],
             dest: 'build/dist/',
             onlyIf: 'modified'
->>>>>>> 6c968ad4
           }
         ]
 
