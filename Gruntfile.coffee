--- conflicted
+++ resolved
@@ -215,6 +215,7 @@
 
     jasmine:
       socksCommon: Rule.jasmineSpec 'socks-common'
+      simpleTransformers: Rule.jasmineSpec 'simple-transformers'
       # TODO: turn tests require arraybuffers
       #       https://github.com/uProxy/uproxy/issues/430
       turnFrontend:
@@ -237,8 +238,6 @@
         ]),
         options:
           specs: 'build/churn/*.spec.js'
-      simpleTransformers: Rule.jasmineSpec 'simple-transformers'
-
       # TODO: socksToRtc tests require a bunch of other modules
       #       https://github.com/uProxy/uproxy/issues/430
       socksToRtc:
@@ -249,8 +248,17 @@
         ])
         options:
           specs: 'build/socks-to-rtc/*.spec.js'
-
-<<<<<<< HEAD
+      # TODO: rtcToNet tests require a bunch of other modules
+      #       https://github.com/uProxy/uproxy/issues/430
+      rtcToNet:
+        src: FILES.jasmine_helpers.concat([
+          'build/handler/queue.js'
+          'build/rtc-to-net/mocks.js'
+          'build/rtc-to-net/rtc-to-net.js'
+        ])
+        options:
+          specs: 'build/rtc-to-net/*.spec.js'
+
     integration:
       tcp:
         options:
@@ -266,18 +274,6 @@
             {path: 'build/tcp/test.js', include: false}
           ]
           keepBrowser: true
-=======
-      # TODO: rtcToNet tests require a bunch of other modules
-      #       https://github.com/uProxy/uproxy/issues/430
-      rtcToNet:
-        src: FILES.jasmine_helpers.concat([
-          'build/handler/queue.js'
-          'build/rtc-to-net/mocks.js'
-          'build/rtc-to-net/rtc-to-net.js'
-        ])
-        options:
-          specs: 'build/rtc-to-net/*.spec.js'
->>>>>>> 418a6105
 
     clean: ['build/', 'dist/', '.tscache/']
 
