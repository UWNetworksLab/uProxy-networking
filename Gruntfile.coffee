TaskManager = require './build/tools/taskmanager'

#-------------------------------------------------------------------------
# The top level tasks. These are the highest level grunt-tasks defined in terms
# of specific grunt rules below and given to grunt.initConfig
taskManager = new TaskManager.Manager();

taskManager.add 'default', [ 'base' ]

taskManager.add 'base', [
  'copy:dev'
  'ts:devInModuleEnv'
  'ts:devInCoreEnv'
  'browserify:echoFreedomModule'
  'browserify:churnPipeFreedomModule'
  'browserify:simpleSocksFreedomModule'
]

taskManager.add 'test', [
  'base'
  'browserify:churnSpec'
  'browserify:tcpSpec'
  'browserify:simpleTransformersCaesarSpec'
  'browserify:socksCommonHeadersSpec'
  'browserify:socksToRtcSpec'
  'browserify:rtcToNetSpec'
  'browserify:turnFrontEndMessagesSpec'
  'browserify:turnFrontEndSpec'
  'jasmine'
]

taskManager.add 'integration', [
  'tcpIntegrationTest'
  'socksEchoIntegrationTest'
]

taskManager.add 'dist', [
  'base', 'samples', 'test', 'integration', 'copy:dist'
]

# -----------------------------------------------------------------------------
# Sample Apps

taskManager.add 'samples', [
  'base'
  'sampleCopyPasteChurnChatChromeApp'
  'sampleCopyPasteSocksChromeApp'
  'sampleEchoServerChromeApp'
  'sampleEchoServerFirefoxApp'
  'sampleFreedomModuleRunnerChromeApp'
  'sampleSimpleChurnChatChromeApp'
  'sampleSimpleSocksChromeApp'
  'sampleSimpleSocksFirefoxApp'
  'sampleSimpleChurnChatChromeApp'
  'sampleSimpleTurnChromeApp'
]

taskManager.add 'sampleSimpleSocksChromeApp', [
  'base'
  'copy:libsForSimpleSocksChromeApp'
  'browserify:simpleSocksChromeApp'
]

taskManager.add 'sampleEchoServerChromeApp', [
  'base'
  'copy:libsForEchoServerChromeApp'
  'browserify:echoServerChromeApp'
]

taskManager.add 'sampleSimpleSocksFirefoxApp', [
  'base'
  'copy:libsForSimpleSocksFirefoxApp'
]

taskManager.add 'sampleEchoServerFirefoxApp', [
  'base'
  'copy:libsForEchoServerFirefoxApp'
]

taskManager.add 'sampleCopyPasteChurnChatChromeApp', [
  'base'
  'copy:libsForCopyPasteChurnChatChromeApp'
  'browserify:copyPasteChurnChatFreedomModule'
  'browserify:copyPasteChurnChatChromeApp'
]

taskManager.add 'sampleCopyPasteSocksChromeApp', [
  'base'
  'copy:libsForCopyPasteSocksChromeApp'
  'vulcanize:sampleCopyPasteSocksChromeApp'
  'browserify:copyPasteSocksFreedomModule'
  'browserify:copyPasteSocksChromeApp'
]

taskManager.add 'sampleFreedomModuleRunnerChromeApp', [
  'base'
  'integrationTestModules'
  'copy:libsForFreedomModuleRunner'
  'browserify:freedomModuleRunnerChromeApp'
]

taskManager.add 'sampleSimpleChurnChatChromeApp', [
  'base'
  'copy:libsForSimpleChurnChatChromeApp'
  'browserify:simpleChurnChatFreedomModule'
  'browserify:simpleChurnChatChromeApp'
]

taskManager.add 'sampleSimpleTurnChromeApp', [
  'base'
  'copy:libsForSimpleTurnChromeApp'
  'browserify:simpleTurnFreedomModule'
  'browserify:simpleTurnChromeApp'
]

# -----------------------------------------------------------------------------
# Integration tests

taskManager.add 'socksEchoIntegrationTestModule', [
  'base'
  'copy:libsForIntegrationSocksEcho'
  'browserify:integrationSocksEchoFreedomModule'
  'browserify:integrationSocksEchoChurnSpec'
  'browserify:integrationSocksEchoNochurnSpec'
  'browserify:integrationSocksEchoSlowSpec'
]

taskManager.add 'socksEchoIntegrationTest', [
  'socksEchoIntegrationTestModule'
  'jasmine_chromeapp:socksEcho'
  #'jasmine_chromeapp:socksEchoChurn'
]

taskManager.add 'tcpIntegrationTestModule', [
  'base'
  'copy:libsForIntegrationTcp'
  'browserify:integrationTcpFreedomModule'
  'browserify:integrationTcpSpec'
]

taskManager.add 'tcpIntegrationTest', [
  'tcpIntegrationTestModule'
  'jasmine_chromeapp:tcp'
]

taskManager.add 'integrationTestModules', [
  'tcpIntegrationTestModule'
  'socksEchoIntegrationTestModule'
]



#-------------------------------------------------------------------------
rules = require './build/tools/common-grunt-rules'
# Location of where src is copied into and compiled.
devBuildPath = 'build/dev/uproxy-networking'
# Location of where to copy/build third_party source/libs.
thirdPartyBuildPath = 'build/third_party'
# This path is the path-extension for libraries from this repository to be
# copied into in sample-apps.
localLibsDestPath = 'uproxy-networking'
# Setup our build rules/tools
Rule = new rules.Rule({
  # The path where code in this repository should be built in.
  devBuildPath: devBuildPath,
  # The path from where third party libraries should be copied. e.g. as used by
  # sample apps.
  thirdPartyBuildPath: thirdPartyBuildPath,
  # The path to copy modules from this repository into. e.g. as used by sample
  # apps.
  localLibsDestPath: localLibsDestPath
});

path = require('path');

browserifyIntegrationTest = (path) ->
  Rule.browserifySpec(path, {
    browserifyOptions: { standalone: 'browserified_exports' }
  });

#-------------------------------------------------------------------------
freedomForChromePath = path.dirname(require.resolve('freedom-for-chrome/package.json'))
uproxyLibPath = path.dirname(require.resolve('uproxy-lib/package.json'))
# TODO(ldixon): update utransformers package to uproxy-obfuscators
# uproxyObfuscatorsPath = path.dirname(require.resolve('uproxy-obfuscators/package.json'))
uproxyObfuscatorsPath = path.dirname(require.resolve('utransformers/package.json'))
regex2dfaPath = path.dirname(require.resolve('regex2dfa/package.json'))
pgpPath = path.dirname(require.resolve('freedom-pgp-e2e/package.json'))

#-------------------------------------------------------------------------
module.exports = (grunt) ->
  grunt.initConfig {
    pkg: grunt.file.readJSON 'package.json'

    copy:
      # Copy all needed third party libraries to appropriate locations.
      thirdParty:
        files: [
          # Copy local |third_party| files into dev: so that the third_party
          # dependencies are always in the common |build/third_party| location.
          # This allows path to reference typescript definitions for ambient
          # contexts to always be found, even in generated `.d.ts` files..
          {
            nonull: true,
            expand: true,
            cwd: 'third_party'
            src: ['**/*'],
            dest: thirdPartyBuildPath,
          }
          # Copy distribution directory of uproxy-lib so all paths can always
          # find their dependencies. Note that this also requires uproxy-lib
          # references to find those in |build/third_party/|. These paths
          # are delicate.
          {
            nonull: true,
            expand: true,
            cwd: path.join(uproxyLibPath, 'build/dist'),
            src: ['**/*'],
            dest: path.join(thirdPartyBuildPath, 'uproxy-lib/'),
          },
          # Use the third_party definitions from uproxy-lib. Copied to the same
          # location relative to their compiled location in uproxy-lib so they
          # have the same relative path to the created `.d.ts` files from
          # |build/dev|.
          {
            nonull: true,
            expand: true,
            cwd: path.join(uproxyLibPath, 'build/third_party'),
            src: ['freedom-typings/**/*', 'promise-polyfill.js'],
            dest: thirdPartyBuildPath
          },
          # Copy the relevant files from the build directory to create a
          # third_party folder for freedom-pgp-e2e.
          {
            nonull: true,
            expand: true,
            cwd: path.join(pgpPath, 'build'),
            src: ['**/*', '!demo', '!freedom.js', '!*.spec.js', '!playground'],
            dest: path.join(thirdPartyBuildPath, 'freedom-pgp-e2e'),
          }
        ]

      # Copy releveant non-typescript src files to dev build.
      dev:
        files: [
          {
            nonull: true,
            expand: true,
            cwd: 'src/',
            src: ['**/*'],
            dest: devBuildPath,
            onlyIf: 'modified'
          }
        ]

      # Copy releveant files for distribution.
      dist:
        files: [
          {
            nonull: true,
            expand: true,
            cwd: devBuildPath,
            src: ['**/*',
                  '!**/*.spec.js',
                  '!**/*.spec.*.js',
                  '!samples/**/*',],
            dest: 'build/dist/',
            onlyIf: 'modified'
          }
        ]

      # Copy: Sample Apps
      libsForCopyPasteChurnChatChromeApp:
        Rule.copyLibs
          npmLibNames: ['freedom-for-chrome']
          pathsFromDevBuild: ['churn-pipe']
          pathsFromThirdPartyBuild: [
            'uproxy-lib/loggingprovider'
            'uproxy-obfuscators'
          ]
          localDestPath: 'samples/copypaste-churn-chat-chromeapp/'
      libsForCopyPasteSocksChromeApp:
        Rule.copyLibs
          npmLibNames: [
            'freedom-for-chrome'
          ]
          pathsFromDevBuild: ['churn-pipe']
          pathsFromThirdPartyBuild: [
            'uproxy-lib/loggingprovider'
            'uproxy-obfuscators'
            'i18n'
            'bower/polymer'
            'freedom-pgp-e2e'
          ]
          localDestPath: 'samples/copypaste-socks-chromeapp/'
      libsForEchoServerChromeApp:
        Rule.copyLibs
          npmLibNames: ['freedom-for-chrome']
          pathsFromDevBuild: ['echo']
          pathsFromThirdPartyBuild: ['uproxy-lib/loggingprovider']
          localDestPath: 'samples/echo-server-chromeapp/'
      libsForEchoServerFirefoxApp:
        Rule.copyLibs
          npmLibNames: ['freedom-for-firefox']
          pathsFromDevBuild: ['echo']
          pathsFromThirdPartyBuild: ['uproxy-lib/loggingprovider']
          localDestPath: 'samples/echo-server-firefoxapp/lib/'
      libsForSimpleSocksChromeApp:
        Rule.copyLibs
          npmLibNames: ['freedom-for-chrome']
          pathsFromDevBuild: ['simple-socks', 'churn-pipe']
          pathsFromThirdPartyBuild: [
            'uproxy-lib/loggingprovider'
            'uproxy-obfuscators'
          ]
          localDestPath: 'samples/simple-socks-chromeapp/'
      libsForSimpleSocksFirefoxApp:
        Rule.copyLibs
          npmLibNames: ['freedom-for-firefox']
          pathsFromDevBuild: ['simple-socks', 'churn-pipe']
          pathsFromThirdPartyBuild: [
            'uproxy-lib/loggingprovider'
            'uproxy-obfuscators'
          ]
          localDestPath: 'samples/simple-socks-firefoxapp/lib/'
      libsForSimpleChurnChatChromeApp:
        Rule.copyLibs
          npmLibNames: ['freedom-for-chrome']
          pathsFromDevBuild: ['churn-pipe']
          pathsFromThirdPartyBuild: ['uproxy-lib/loggingprovider']
          localDestPath: 'samples/simple-socks-chromeapp/'
      libsForSimpleTurnChromeApp:
        Rule.copyLibs
          npmLibNames: ['freedom-for-chrome']
          pathsFromDevBuild: ['turn-frontend', 'turn-backend']
          pathsFromThirdPartyBuild: ['uproxy-lib/loggingprovider']
          localDestPath: 'samples/simple-turn-chromeapp/'
      libsForFreedomModuleRunner:
        Rule.copyLibs
          npmLibNames: ['freedom-for-chrome']
          pathsFromDevBuild: [
            'churn-pipe'
            'echo'
            'integration-tests'
            'simple-socks'
            'turn-backend'
            'turn-frontend'
            'samples'
          ]
          pathsFromThirdPartyBuild: [
            'uproxy-lib'
            'uproxy-obfuscators'
          ]
          localDestPath: 'samples/freedom-module-runner-chromeapp/'

      # Copy: Integration Tests
      libsForIntegrationTcp:
        Rule.copyLibs
          npmLibNames: ['freedom-for-chrome']
          pathsFromThirdPartyBuild: ['uproxy-lib/loggingprovider']
          localDestPath: 'integration-tests/tcp'
      libsForIntegrationSocksEcho:
        Rule.copyLibs
          npmLibNames: ['freedom-for-chrome']
          pathsFromDevBuild: [
            'churn-pipe'
          ]
          pathsFromThirdPartyBuild: [
            'uproxy-lib/loggingprovider'
          ]
          localDestPath: 'integration-tests/socks-echo'

<<<<<<< HEAD
    # Typescript compilation rules
    ts:
      # Compile all non-sample typescript code into the development build
      # directory.
      devInModuleEnv:
        src: [
          devBuildPath + '/**/*.ts'
          '!' + devBuildPath + '/**/*.d.ts'
          '!' + devBuildPath + '/**/*.core-env.ts'
          '!' + devBuildPath + '/**/*.core-env.spec.ts'
=======
      # .js and .json for freedom pgp module, plus compiled crypto lib .js
      freedomPgpE2e:
        files: [
          expand: true
          cwd: pgpPath
          src: ['dist/*.js', 'dist/pgpapi.json']
          dest: 'build/freedom-pgp-e2e/'
>>>>>>> ea508e95
        ]
        options:
          target: 'es5'
          comments: true
          noImplicitAny: true
          sourceMap: false
          declaration: true
          module: 'commonjs'
          fast: 'always'

      devInCoreEnv:
        src: [
          devBuildPath + '/**/*.core-env.spec.ts'
          devBuildPath + '/**/*.core-env.ts'
        ]
        options:
          target: 'es5'
          comments: true
          noImplicitAny: true
          sourceMap: false
          declaration: true
          module: 'commonjs'
          fast: 'always'

    jasmine:
      churn: Rule.jasmineSpec 'churn'
      net: Rule.jasmineSpec 'net'
      rtcToNet: Rule.jasmineSpec 'rtc-to-net'
      simpleTransformers: Rule.jasmineSpec 'simple-transformers'
      socksCommon: Rule.jasmineSpec('socks-common',
        [path.join(thirdPartyBuildPath, 'ipaddr/ipaddr.js')]);
      socksToRtc: Rule.jasmineSpec 'socks-to-rtc'

    browserify:
      # Unit test specs
      churnSpec: Rule.browserifySpec 'churn/churn'
      rtcToNetSpec: Rule.browserifySpec 'rtc-to-net/rtc-to-net'
      simpleTransformersCaesarSpec: Rule.browserifySpec 'simple-transformers/caesar'
      socksCommonHeadersSpec: Rule.browserifySpec 'socks-common/socks-headers'
      socksToRtcSpec: Rule.browserifySpec 'socks-to-rtc/socks-to-rtc'
      tcpSpec: Rule.browserifySpec 'net/tcp'
      turnFrontEndMessagesSpec: Rule.browserifySpec 'turn-frontend/messages'
      turnFrontEndSpec: Rule.browserifySpec 'turn-frontend/turn-frontend'

      # Freedom Modules
      churnPipeFreedomModule: Rule.browserify(
          'churn-pipe/freedom-module',
          {
            # Emscripten, used to compile FTE and Rabbit to JS has unused
            # require statements for `ws` and for `path` that need to be
            # ignored.
            ignore: ['ws', 'path']
            browserifyOptions: { standalone: 'browserified_exports' }
          })
      copyPasteChurnChatFreedomModule: Rule.browserify 'samples/copypaste-churn-chat-chromeapp/freedom-module'
      copyPasteSocksFreedomModule: Rule.browserify 'samples/copypaste-socks-chromeapp/freedom-module'
      echoFreedomModule: Rule.browserify 'echo/freedom-module'
      simpleChurnChatFreedomModule: Rule.browserify 'samples/simple-churn-chat-chromeapp/freedom-module'
      simpleSocksFreedomModule: Rule.browserify 'simple-socks/freedom-module'
      simpleTurnFreedomModule: Rule.browserify 'samples/simple-turn/freedom-module'
      turnBackendFreedomModule: Rule.browserify 'turn-backend/freedom-module'
      turnFrontendFreedomModule: Rule.browserify 'turn-frontend/freedom-module'

      # Sample app mains
      copyPasteChurnChatChromeApp: Rule.browserify 'samples/copypaste-churn-chat-chromeapp/main.core-env'
      copyPasteSocksChromeApp: Rule.browserify 'samples/copypaste-socks-chromeapp/main.core-env'
      echoServerChromeApp: Rule.browserify 'samples/echo-server-chromeapp/background.core-env'
      freedomModuleRunnerChromeApp: Rule.browserify 'samples/freedom-module-runner-chromeapp/background.core-env'
      simpleChurnChatChromeApp: Rule.browserify 'samples/simple-churn-chat-chromeapp/main.core-env'
      simpleSocksChromeApp: Rule.browserify 'samples/simple-socks-chromeapp/background.core-env'
      simpleTurnChromeApp: Rule.browserify 'samples/simple-turn-chromeapp/background.core-env'

      # Integration tests: tcp
      integrationTcpFreedomModule:
        Rule.browserify 'integration-tests/tcp/freedom-module'
      integrationTcpSpec:
        browserifyIntegrationTest 'integration-tests/tcp/tcp.core-env'

      # Integration tests: socks-echo
      integrationSocksEchoFreedomModule:
        Rule.browserify 'integration-tests/socks-echo/freedom-module'
      integrationSocksEchoChurnSpec:
        browserifyIntegrationTest 'integration-tests/socks-echo/churn.core-env'
      integrationSocksEchoNochurnSpec:
        browserifyIntegrationTest 'integration-tests/socks-echo/nochurn.core-env'
      integrationSocksEchoSlowSpec:
        browserifyIntegrationTest 'integration-tests/socks-echo/slow.core-env'
      # Browserify sample apps main freedom module and core environments

    vulcanize:
      sampleCopyPasteSocksChromeApp:
        options:
          inline: true
          csp: true
        files: [
          {
            src: path.join(devBuildPath, 'samples/copypaste-socks-chromeapp/polymer-components/root.html')
            dest: path.join(devBuildPath, 'samples/copypaste-socks-chromeapp/polymer-components/vulcanized.html')
          }
        ]

    jasmine_chromeapp:
      tcp:
        files: [
          {
            cwd: devBuildPath + '/integration-tests/tcp/',
            src: ['**/*', '!jasmine_chromeapp/**/*']
            dest: './',
            expand: true
          }
        ]
        scripts: [
          'freedom-for-chrome/freedom-for-chrome.js'
          'tcp.core-env.spec.static.js'
        ]
        options:
          outDir: devBuildPath + '/integration-tests/tcp/jasmine_chromeapp/'
          keepRunner: true
      socksEcho:
        files: [
          {
            cwd: devBuildPath + '/integration-tests/socks-echo/',
            src: ['**/*', '!jasmine_chromeapp/**/*']
            dest: './',
            expand: true
          }
        ]
        scripts: [
          'freedom-for-chrome/freedom-for-chrome.js'
          'nochurn.core-env.spec.static.js'
        ]
        options:
          outDir: devBuildPath + '/integration-tests/socks-echo/jasmine_chromeapp/'
          keepRunner: true
      socksEchoChurn:
        files: [
          {
            cwd: devBuildPath + '/integration-tests/socks-echo/',
            src: ['**/*', '!jasmine_chromeapp/**/*']
            dest: './',
            expand: true
          }
        ]
        scripts: [
          'freedom-for-chrome/freedom-for-chrome.js'
          'churn.core-env.spec.static.js'
        ]
        options:
          outDir: devBuildPath + '/integration-tests/socks-echo/jasmine_chromeapp/'
          keepRunner: true
      socksEchoSlow:
        files: [
          {
            cwd: devBuildPath + '/integration-tests/socks-echo/',
            src: ['**/*', '!jasmine_chromeapp']
            dest: '/uproxy-networking/',
            expand: true
          }
        ]
        scripts: [
          'freedom-for-chrome/freedom-for-chrome.js'
          'slow.core-env.spec.static.js'
        ]
        options:
          outDir: devBuildPath + '/integration-tests/socks-echo/jasmine_chromeapp_slow/'
          keepRunner: true

    clean:
      build: [ 'build/dev', 'build/dist', '.tscache/' ]
  }  # grunt.initConfig

  #-------------------------------------------------------------------------
  grunt.loadNpmTasks 'grunt-browserify'
  grunt.loadNpmTasks 'grunt-contrib-clean'
  grunt.loadNpmTasks 'grunt-contrib-copy'
  grunt.loadNpmTasks 'grunt-contrib-jasmine'
  grunt.loadNpmTasks 'grunt-contrib-symlink'
  grunt.loadNpmTasks 'grunt-jasmine-chromeapp'
  grunt.loadNpmTasks 'grunt-ts'
  grunt.loadNpmTasks 'grunt-vulcanize'

  #-------------------------------------------------------------------------
  # Register the tasks
  taskManager.list().forEach((taskName) =>
    grunt.registerTask taskName, (taskManager.get taskName)
  );<|MERGE_RESOLUTION|>--- conflicted
+++ resolved
@@ -231,12 +231,13 @@
           },
           # Copy the relevant files from the build directory to create a
           # third_party folder for freedom-pgp-e2e.
+          # .js and .json for freedom pgp module, plus compiled crypto lib .js
           {
             nonull: true,
-            expand: true,
-            cwd: path.join(pgpPath, 'build'),
-            src: ['**/*', '!demo', '!freedom.js', '!*.spec.js', '!playground'],
-            dest: path.join(thirdPartyBuildPath, 'freedom-pgp-e2e'),
+            expand: true
+            cwd: pgpPath
+            src: ['dist/*.js', 'dist/pgpapi.json']
+            dest: path.join(thirdPartyBuildPath, 'freedom-pgp-e2e')
           }
         ]
 
@@ -370,7 +371,6 @@
           ]
           localDestPath: 'integration-tests/socks-echo'
 
-<<<<<<< HEAD
     # Typescript compilation rules
     ts:
       # Compile all non-sample typescript code into the development build
@@ -381,15 +381,6 @@
           '!' + devBuildPath + '/**/*.d.ts'
           '!' + devBuildPath + '/**/*.core-env.ts'
           '!' + devBuildPath + '/**/*.core-env.spec.ts'
-=======
-      # .js and .json for freedom pgp module, plus compiled crypto lib .js
-      freedomPgpE2e:
-        files: [
-          expand: true
-          cwd: pgpPath
-          src: ['dist/*.js', 'dist/pgpapi.json']
-          dest: 'build/freedom-pgp-e2e/'
->>>>>>> ea508e95
         ]
         options:
           target: 'es5'
