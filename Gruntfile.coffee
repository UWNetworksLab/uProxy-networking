TaskManager = require 'uproxy-lib/tools/taskmanager'
Rule = require 'uproxy-lib/tools/common-grunt-rules'

path = require('path');

uproxyLibPath = path.dirname(require.resolve('uproxy-lib/package.json'))
ipaddrjsPath = path.dirname(require.resolve('ipaddr.js/package.json'))
churnPath = path.dirname(require.resolve('uproxy-churn/package.json'))
ccaPath = path.dirname(require.resolve('cca/package.json'))

#-------------------------------------------------------------------------
module.exports = (grunt) ->
  grunt.initConfig {
    pkg: grunt.file.readJSON 'package.json'

    # TODO: Replace a common-grunt-rules function, when available.
    symlink:
      # Symlink each source file under src/ under build/.
      build:
        files: [
          expand: true
          cwd: 'src/'
          src: ['**/*']
          filter: 'isFile'
          dest: 'build/'
        ]

      # Symlink each directory under third_party/ under build/third_party/.
      thirdParty:
        files: [
          expand: true,
          cwd: 'third_party/'
          src: ['*']
          filter: 'isDirectory'
          dest: 'build/third_party/'
        ]

      # Symlink each file under uproxy-lib's dist/ under build/.
      # Exclude the samples/ directory.
      uproxyLibBuild:
        files: [
          expand: true
          cwd: path.join(uproxyLibPath, 'dist/')
          src: ['**/*', '!samples/**']
          filter: 'isFile'
          dest: 'build/'
        ]

      # Symlink each directory under uproxy-lib's third_party/ under build/third_party/.
      uproxyLibThirdParty:
        files: [
          expand: true
          cwd: path.join(uproxyLibPath, 'third_party/')
          src: ['*']
          filter: 'isDirectory'
          dest: 'build/third_party/'
        ]

      # Symlink Polymer files from the third_party directory
      polymer: 
        files: [
          expand: true,
          cwd: 'third_party'
          src: ['lib/polymer/*']
          dest: 'build/samples/copypaste-socks-chromeapp/'
        ]

      # Symlink each file under churn's dist/ under build/.
      # Exclude the samples/ directory.
      churnLib:
        files: [
          expand: true
          cwd: path.join(churnPath, 'dist/')
          src: ['**/*', '!samples/**']
          filter: 'isFile'
          dest: 'build/'
        ]

      # There's only one relevant file in this repo: ipaddr.min.js.
      ipaddrjs:
        files: [
          expand: true
          cwd: ipaddrjsPath
          src: ['ipaddr.min.js']
          dest: 'build/ipaddrjs/'
        ]

    copy:
      tcp: Rule.copyModule 'udp'
      udp: Rule.copyModule 'tcp'
      socksCommon: Rule.copyModule 'socks-common'
      socksToRtc: Rule.copyModule 'socks-to-rtc'
      ipaddrjs: Rule.copyModule 'ipaddrjs'
      rtcToNet: Rule.copyModule 'rtc-to-net'
      benchmark: Rule.copyModule 'benchmark'

      echoServerChromeApp: Rule.copyModule 'samples/echo-server-chromeapp'
      echoServerChromeAppLib: Rule.copySampleFiles 'samples/echo-server-chromeapp'

      simpleSocksChromeApp: Rule.copyModule 'samples/simple-socks-chromeapp'
      simpleSocksChromeAppLib: Rule.copySampleFiles 'samples/simple-socks-chromeapp'

      simpleSocksFirefoxApp: Rule.copyModule 'samples/simple-socks-firefoxapp'
      simpleSocksFirefoxAppLib: Rule.copySampleFiles 'samples/simple-socks-firefoxapp'

      copypasteSocksChromeApp: Rule.copyModule 'samples/copypaste-socks-chromeapp'
      copypasteSocksChromeAppLib: Rule.copySampleFiles 'samples/copypaste-socks-chromeapp'

    ts:
      tcp: Rule.typescriptSrc 'tcp'
      udp: Rule.typescriptSrc 'udp'

      socksCommon: Rule.typescriptSrc 'socks-common'
      socksCommonSpecDecl: Rule.typescriptSpecDecl 'socks-common'

      socksToRtc: Rule.typescriptSrc 'socks-to-rtc'
      rtcToNet: Rule.typescriptSrc 'rtc-to-net'
      # Benchmark
      benchmark: Rule.typescriptSrc 'benchmark'
      options: {
          module: 'commonjs',
          sourceMap: true,
          declaration: true
      }

      echoServerChromeApp: Rule.typescriptSrc 'samples/echo-server-chromeapp/'
      simpleSocksChromeApp: Rule.typescriptSrc 'samples/simple-socks-chromeapp'
      simpleSocksFirefoxApp: Rule.typescriptSrc 'samples/simple-socks-firefoxapp'
      copypasteSocksChromeApp: Rule.typescriptSrc 'samples/copypaste-socks-chromeapp'

    jasmine:
      socksCommon: Rule.jasmineSpec 'socks-common'

    clean: ['build/', 'dist/', '.tscache/']

    ccaJsPath: path.join(ccaPath, 'src/cca.js')
    ccaCwd: 'build/cca-app'
    exec: {
      adbLog: {
        command: 'adb logcat *:I | grep CONSOLE'
      }
      adbPortForward: {
        command: 'adb forward tcp:10000 tcp:9999'
        exitCode: [0,1]
      }
      ccaCreate: {
        command: '<%= ccaJsPath %> create build/cca-app --link-to=build/samples/simple-socks-chromeapp/manifest.json'
        exitCode: [0,1]
      }
      ccaEmulate: {
        cwd: '<%= ccaCwd %>'
        command: '<%= ccaJsPath %> emulate android'
      }
    }
  }  # grunt.initConfig

  #-------------------------------------------------------------------------
  grunt.loadNpmTasks 'grunt-contrib-clean'
  grunt.loadNpmTasks 'grunt-contrib-copy'
  grunt.loadNpmTasks 'grunt-contrib-jasmine'
  grunt.loadNpmTasks 'grunt-contrib-symlink'
  grunt.loadNpmTasks 'grunt-ts'

  #-------------------------------------------------------------------------
  # Define the tasks
  taskManager = new TaskManager.Manager();

  taskManager.add 'base', [
    'symlink:build'
    'symlink:thirdParty'    
    'symlink:uproxyLibBuild'
    'symlink:uproxyLibThirdParty'
    'symlink:churnLib'
  ]

  taskManager.add 'tcp', [
    'base'
    'ts:tcp'
    'copy:tcp'
  ]

  taskManager.add 'udp', [
    'base'
    'ts:udp'
    'copy:udp'
  ]

  taskManager.add 'socksCommon', [
    'base'
    'ts:socksCommon'
    'ts:socksCommonSpecDecl'
    'copy:socksCommon'
  ]

  taskManager.add 'socksToRtc', [
    'base'
    'socksCommon'
    'ts:socksToRtc'
    'copy:socksToRtc'
  ]

  taskManager.add 'ipaddrjs', [
    'base'
    'symlink:ipaddrjs'
    'copy:ipaddrjs'
  ]

  taskManager.add 'rtcToNet', [
    'base'
    'socksCommon'
    'ipaddrjs'
    'ts:rtcToNet'
    'copy:rtcToNet'
  ]

  taskManager.add 'socks', [
    'socksCommon'
    'socksToRtc'
    'rtcToNet'
    'tcp'
  ]

  taskManager.add 'echoServerChromeApp', [
    'base'
    'tcp'
    'ts:echoServerChromeApp'
    'copy:echoServerChromeApp'
    'copy:echoServerChromeAppLib'
  ]

  taskManager.add 'simpleSocksChromeApp', [
    'base'
    'socks'
    'ts:simpleSocksChromeApp'
    'copy:simpleSocksChromeApp'
    'copy:simpleSocksChromeAppLib'
  ]

  taskManager.add 'simpleSocksFirefoxApp', [
    'base'
    'socks'
    'ts:simpleSocksFirefoxApp'
    'copy:simpleSocksFirefoxApp'
    'copy:simpleSocksFirefoxAppLib'
  ]

  taskManager.add 'copypasteSocksChromeApp', [
    'base'
    'socks'
<<<<<<< HEAD
    'symlink:i18n'
    'symlink:polymer'
=======
>>>>>>> f0c41659
    'ts:copypasteSocksChromeApp'
    'copy:copypasteSocksChromeApp'
    'copy:copypasteSocksChromeAppLib'
  ]

  taskManager.add 'samples', [
    'echoServerChromeApp'
    'simpleSocksChromeApp'
    'simpleSocksFirefoxApp'
    'copypasteSocksChromeApp'
  ]

  #-------------------------------------------------------------------------
  # Tasks for Tools
  taskManager.add 'benchmark', [
    'base'
    'copy:benchmark'
    'ts:benchmark'
  ]

  #-------------------------------------------------------------------------
  taskManager.add 'build', [
    'tcp'
    'udp'
    'benchmark'
    'socks'
    'samples'
  ]

  taskManager.add 'test', [
    'build'
    'jasmine'
  ]

  taskManager.add 'default', [
    'build'
  ]

  taskManager.add 'cca', [
    'build'
    'exec:ccaCreate'
    'exec:ccaEmulate'
  ]

  #-------------------------------------------------------------------------
  # Register the tasks
  taskManager.list().forEach((taskName) =>
    grunt.registerTask taskName, (taskManager.get taskName)
  );<|MERGE_RESOLUTION|>--- conflicted
+++ resolved
@@ -247,11 +247,6 @@
   taskManager.add 'copypasteSocksChromeApp', [
     'base'
     'socks'
-<<<<<<< HEAD
-    'symlink:i18n'
-    'symlink:polymer'
-=======
->>>>>>> f0c41659
     'ts:copypasteSocksChromeApp'
     'copy:copypasteSocksChromeApp'
     'copy:copypasteSocksChromeAppLib'
