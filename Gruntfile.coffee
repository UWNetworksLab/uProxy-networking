# How to build socks-rtc and its various demos.

# TODO: work out an automatic way to only the src we need rather than the whole
# library. Maybe have a separate Gruntfile in each subdirectory with some common
# rules for building a project accoridng to using a standard dir layout.

# Also: provide a way to specify needed modules, and when they are not there to
# give a sensible error.

TaskManager = require 'uproxy-lib/tools/taskmanager'

#-------------------------------------------------------------------------
# Rule-making helper function that assume expected directory layout.
#
# Function to make a copy rule for a module directory, assuming standard
# layout. Copies all non (ts/sass) compiled files into the corresponding
# build directory.
Rule = require 'uproxy-lib/tools/common-grunt-rules'

Path = require('path');

uproxyLibPath = Path.dirname(require.resolve('uproxy-lib/package.json'))
ipaddrPath = Path.dirname(require.resolve('ipaddr.js/package.json'))
ccaPath = Path.dirname(require.resolve('cca/package.json'))

#-------------------------------------------------------------------------
module.exports = (grunt) ->
  #-------------------------------------------------------------------------
  grunt.initConfig {
    pkg: grunt.file.readJSON('package.json')

    symlink:
      # Symlink all module directories in `src` into typescript-src
      typescriptSrc: { files: [ {
        expand: true,
        overwrite: true,
        cwd: 'src',
        src: ['*'],
        dest: 'build/typescript-src/' } ] }
      # Symlink third_party into typescript-src
      thirdPartyTypescriptSrc: { files: [ {
        expand: true,
        overwrite: true,
        cwd: '.',
        src: ['third_party'],
        dest: 'build/typescript-src/' } ] }
      # Symlink third_party into typescript-src
      uproxyLibThirdPartyTypescriptSrc: { files: [ {
        expand: true,
        overwrite: true,
        cwd: uproxyLibPath,
        src: ['third_party'],
        dest: 'build/typescript-src/' } ] }
      uproxyLibTypescriptSrc: { files: [ {
        expand: true,
        overwrite: true,
        cwd: Path.join(uproxyLibPath, 'src'),
        src: ['*'],
        dest: 'build/typescript-src/' } ] }

    #-------------------------------------------------------------------------
    copy: {
      # TODO: provide a warning if local project overrides directory?
      #
      # Copy all the built stuff from uproxy-lib
      uproxyLibBuild: { files: [ {
          expand: true, cwd: Path.join(uproxyLibPath, 'build')
          src: ['**', '!**/typescript-src/**']
          dest: 'build'
          onlyIf: 'modified'
        } ] }

      # Copy any JavaScript from the third_party directory
      thirdPartyJavaScript: { files: [ {
          expand: true,
          src: ['third_party/**/*.js']
          dest: 'build/'
          onlyIf: 'modified'
        } ] }

      # Copy the ipaddr.js library into the build directory
      ipAddrJavaScript: { files: [ {
          expand: true, cwd: ipaddrPath
          src: ['ipaddr.min.js']
          dest: 'build/ipaddr/'
          onlyIf: 'modified'
        } ] }

      # Individual modules.
      tcp: Rule.copyModule 'udp'
      udp: Rule.copyModule 'tcp'
      socksCommon: Rule.copyModule 'socks-common'
      socksToRtc: Rule.copyModule 'socks-to-rtc'
      rtcToNet: Rule.copyModule 'rtc-to-net'

      # Sample Apps
      echoServer: Rule.copyModule 'echo-server'
      echoServerChromeApp: Rule.copySampleFiles 'echo-server/samples/echo-server-chromeapp', 'lib'

      socksSamples: Rule.copyModule 'socks-server'
      simpleSocksChromeApp: Rule.copySampleFiles 'socks-server/samples/simple-socks-chromeapp', 'lib'
      simpleSocksFirefoxApp: Rule.copySampleFiles 'socks-server/samples/simple-socks-firefoxapp/data/', 'lib'
      copypasteSocksChromeApp: Rule.copySampleFiles 'socks-server/samples/copypaste-socks-chromeapp', 'lib'
    }  # copy

    #-------------------------------------------------------------------------
    # All typescript compiles to locations in `build/`
    typescript: {
      # From build-tools
      arraybuffers: Rule.typescriptSrc 'arraybuffers'
      handler: Rule.typescriptSrc 'handler'
      # Modules
      tcp: Rule.typescriptSrc 'tcp'
      udp: Rule.typescriptSrc 'udp'
      socksCommon: Rule.typescriptSrc 'socks-common'
      socksToRtc: Rule.typescriptSrc 'socks-to-rtc'
      rtcToNet: Rule.typescriptSrc 'rtc-to-net'
      # Echo server sample app.
      echoServer: Rule.typescriptSrc 'echo-server'
      echoServerChromeApp: Rule.typescriptSrc 'echo-server/samples/echo-server-chromeapp'
      # SOCKS server sample apps.
      socksSamples: Rule.typescriptSrc 'socks-server'
      simpleSocksChromeApp: Rule.typescriptSrc 'socks-server/samples/simple-socks-chromeapp'
      simpleSocksFirefoxApp: Rule.typescriptSrc 'socks-server/samples/simple-socks-firefoxapp'
      copypasteSocksChromeApp: Rule.typescriptSrc 'socks-server/samples/copypaste-socks-chromeapp'
    }

    #-------------------------------------------------------------------------
    jasmine: {
      socksCommon:
        src: ['build/socks-common/socks-headers.js']
        options:
          specs: 'build/socks-common/socks-headers.spec.js'
          outfile: 'build/socks-common/_SpecRunner.html'
          keepRunner: true
    }

    clean: ['build/**']

    ccaJsPath: Path.join(ccaPath, 'src/cca.js')
    ccaCwd: 'build/cca-app'
    exec: {
      adbLog: {
        command: 'adb logcat *:I | grep CONSOLE'
      }
      adbPortForward: {
        command: 'adb forward tcp:10000 tcp:9999'
        exitCode: [0,1]
      }
      ccaCreate: {
        command: '<%= ccaJsPath %> create build/cca-app --link-to=build/socks-rtc-net/samples/socks-rtc-net-freedom-chromeapp/manifest.json'
        exitCode: [0,1]
      }
      ccaEmulate: {
        cwd: '<%= ccaCwd %>'
        command: '../../<%= ccaJsPath %> emulate android'
      }
    }
  }  # grunt.initConfig

  #-------------------------------------------------------------------------
  grunt.loadNpmTasks 'grunt-contrib-clean'
  grunt.loadNpmTasks 'grunt-contrib-copy'
  grunt.loadNpmTasks 'grunt-contrib-jasmine'
  grunt.loadNpmTasks 'grunt-contrib-symlink'
  grunt.loadNpmTasks 'grunt-env'
  grunt.loadNpmTasks 'grunt-exec'
  grunt.loadNpmTasks 'grunt-jasmine-node'
  grunt.loadNpmTasks 'grunt-typescript'

  #-------------------------------------------------------------------------
  # Define the tasks
  taskManager = new TaskManager.Manager();

  taskManager.add 'base', [
    # copy modules from uproxyLibBuild to build/
    'copy:uproxyLibBuild'
    'copy:ipAddrJavaScript'
    # symlink all modules with typescript src to build/typescript-src
    'symlink:uproxyLibTypescriptSrc'
    'symlink:uproxyLibThirdPartyTypescriptSrc'
    'symlink:thirdPartyTypescriptSrc'
    'symlink:typescriptSrc'
  ]

  taskManager.add 'tcp', [
    'base'
    'copy:tcp'
    'typescript:tcp'
  ]

  taskManager.add 'udp', [
    'base'
    'copy:udp'
    'typescript:udp'
  ]

  taskManager.add 'socksCommon', [
    'base'
    'copy:socksCommon'
    'typescript:socksCommon'
    'jasmine:socksCommon'
  ]

  taskManager.add 'socksToRtc', [
    'base'
    'socksCommon'
    'copy:socksToRtc'
    'typescript:socksToRtc'
  ]

  taskManager.add 'rtcToNet', [
    'base'
    'socksCommon'
    'copy:rtcToNet'
    'typescript:rtcToNet'
  ]

  #-------------------------------------------------------------------------
  # tasks for sample apps
  taskManager.add 'echoServer', [
    'base'
    'tcp'
    'udp'
    'typescript:echoServer'
    'copy:echoServer'
    'typescript:echoServerChromeApp'
    'copy:echoServerChromeApp'
  ]

<<<<<<< HEAD
  taskManager.add 'socksSamples', [
=======
  taskManager.add 'socksRtcNet', [
>>>>>>> 61911791
    'base'
    'tcp'
    'udp'
    'socksCommon'
    'socksToRtc'
    'rtcToNet'
    'typescript:socksSamples'
    'copy:socksSamples'
    'typescript:simpleSocksChromeApp'
    'copy:simpleSocksChromeApp'
    'typescript:copypasteSocksChromeApp'
    'copy:copypasteSocksChromeApp'
  ]

  #-------------------------------------------------------------------------
  taskManager.add 'build', [
    'base'
    'tcp'
    'udp'
    'echoServer'
    'socksCommon'
    'socksToRtc'
    'rtcToNet'
    'socksSamples'
  ]

  # This is the target run by Travis. Targets in here should run locally
  # and on Travis/Sauce Labs.
  taskManager.add 'test', [
    'build'
    'jasmine:socksCommon'
  ]

  # TODO(yangoon): Figure out how to run our Selenium tests on Sauce Labs and
  #                move this to the test target.
  # TODO(yangoon): Figure out how to spin up Selenium server automatically.
  taskManager.add 'endtoend', [
    'build'
    'env'
    'jasmine_node'
  ]

  taskManager.add 'default', [
    'build'
  ]

  taskManager.add 'cca', [
    'build'
    'exec:ccaCreate'
    'exec:ccaEmulate'
  ]

  #-------------------------------------------------------------------------
  # Register the tasks
  taskManager.list().forEach((taskName) =>
    grunt.registerTask taskName, (taskManager.get taskName)
  );

module.exports.Rule = Rule;<|MERGE_RESOLUTION|>--- conflicted
+++ resolved
@@ -228,11 +228,7 @@
     'copy:echoServerChromeApp'
   ]
 
-<<<<<<< HEAD
   taskManager.add 'socksSamples', [
-=======
-  taskManager.add 'socksRtcNet', [
->>>>>>> 61911791
     'base'
     'tcp'
     'udp'
