module.exports = (grunt) ->

  path = require('path');

  grunt.initConfig {
    pkg: grunt.file.readJSON('package.json')

    copy: {
      freedom: { files: [ {
        expand: true, cwd: 'node_modules/freedom-for-chrome/'
        src: ['freedom.js']
        dest: 'build/chrome-app/' } ] }
      freedomProviders: { files: [ {
        expand: true, cwd: 'node_modules/freedom/providers/transport/webrtc/'
        src: ['*']
        dest: 'build/chrome-app/freedom-providers' } ] }

      # User should include the compiled source directly from:
      #   - build/socks-to-rtc
      #   - build/rtc-to-net
      socks2rtc: { files: [ {
        expand: true, cwd: 'src/'
        src: ['socks-to-rtc/**/*.json']
        dest: 'build/' } ] }
      rtc2net: { files: [ {
        expand: true, cwd: 'src/'
        src: ['rtc-to-net/**/*.json']
<<<<<<< HEAD
        dest: 'build/chrome-app/' } ] }
      echo: { files: [ {
        expand: true, cwd: 'test/'
        src: ['*.js']
        dest: 'build/chrome-app/socks-to-rtc/' } ] }
=======
        dest: 'build/' } ] }

      chromeApp: { files: [ {
          expand: true, cwd: 'src/chrome-app'
          src: ['**/*.json', '**/*.js', '**/*.html', '**/*.css']
          dest: 'build/chrome-app/'
        }, {
          expand: true, cwd: 'build/socks-to-rtc',
          src: ['**/*.js', '**/*.json'],
          dest: 'build/chrome-app/socks-to-rtc'
        }, {
          expand: true, cwd: 'build/rtc-to-net',
          src: ['**/*.js', '**/*.json'],
          dest: 'build/chrome-app/rtc-to-net'
        }, {
          expand: true, cwd: 'build/common',
          src: ['**/*.js'],
          dest: 'build/chrome-app/common'
        } ] }
>>>>>>> 94c57886
    }

    #-------------------------------------------------------------------------
    # All typescript compiles to build/ initially.
    typescript: {
      socks2rtc: {
        src: ['src/socks-to-rtc/**/*.ts']
        dest: 'build/'
        options: { base_path: 'src' }
      }
      rtc2net: {
        src: ['src/rtc-to-net/**/*.ts']
        dest: 'build/'
        options: { base_path: 'src' }
      }
      common: {
        src: ['src/common/**/*.ts']
        dest: 'build/'
        options: { base_path: 'src' }
      }
      commonSpec: {
        src: ['spec/common/**/*.ts']
        dest: 'build/spec/'
        options: { base_path: 'spec' }
      }
      chromeProviders: {
        src: ['src/chrome-providers/**/*.ts']
        dest: 'build/chrome-app/'
        options: { base_path: 'src' }
      }
      chromeApp: {
        src: ['src/chrome-app/**/*.ts']
        dest: 'build/'
        options: { base_path: 'src/' }
      }
    }

    jasmine: {
      common:
        src: ['build/common/**.js']
        options : { specs : 'build/spec/common/**/*_spec.js' }
      # TODO translate tests to TS.
      socksToRtc:
        src: ['build/chrome-app/socks-to-rtc/socks-headers.js']
        options : { specs : 'spec/socks-to-rtc/**/*_spec.js' }
      # TODO translate tests to TS.
      chromeProvider:
        src: ['build/chrome-app/chrome-providers/chrome-udpsocket.js']
        options : { specs : 'spec/chrome-provider/**/*_spec.js' }
    }

    env: {
      jasmine_node: {
        # Will be available to tests as process.env['CHROME_EXTENSION_PATH'].
        CHROME_EXTENSION_PATH: path.resolve('build/chrome-app')
      }
    }

    # TODO(yangoon): Figure out how to use Node modules with
    #                grunt-jasmine-contrib and move these to the jasmine target.
    jasmine_node: {
      projectRoot: 'spec/selenium'
    }

    clean: ['build/**']
  }  # grunt.initConfig

  grunt.loadNpmTasks 'grunt-contrib-copy'
  grunt.loadNpmTasks 'grunt-contrib-clean'
  grunt.loadNpmTasks 'grunt-contrib-jasmine'
  grunt.loadNpmTasks 'grunt-typescript'
  grunt.loadNpmTasks 'grunt-jasmine-node'
  grunt.loadNpmTasks 'grunt-env'

  grunt.registerTask 'build', [
    'typescript:socks2rtc'
    'typescript:rtc2net'
    'typescript:common'
    'typescript:commonSpec'
    'typescript:chromeProviders'
    'typescript:chromeApp'
    'copy:freedom'
    'copy:freedomProviders'
    'copy:socks2rtc'
    'copy:rtc2net'
<<<<<<< HEAD
    'copy:echo'
=======
    'copy:chromeApp'
>>>>>>> 94c57886
  ]

  # This is the target run by Travis. Targets in here should run locally
  # and on Travis/Sauce Labs.
  grunt.registerTask 'test', [
    'build'
    'jasmine:common'
    'jasmine:socksToRtc'
    'jasmine:chromeProvider'
  ]

  # TODO(yangoon): Figure out how to run our Selenium tests on Sauce Labs and
  #                move this to the test target.
  # TODO(yangoon): Figure out how to spin up Selenium server automatically.
  grunt.registerTask 'endtoend', [
    'build'
    'env'
    'jasmine_node'
  ]

  grunt.registerTask 'default', [
    'build'
  ]<|MERGE_RESOLUTION|>--- conflicted
+++ resolved
@@ -25,15 +25,11 @@
       rtc2net: { files: [ {
         expand: true, cwd: 'src/'
         src: ['rtc-to-net/**/*.json']
-<<<<<<< HEAD
         dest: 'build/chrome-app/' } ] }
       echo: { files: [ {
         expand: true, cwd: 'test/'
         src: ['*.js']
         dest: 'build/chrome-app/socks-to-rtc/' } ] }
-=======
-        dest: 'build/' } ] }
-
       chromeApp: { files: [ {
           expand: true, cwd: 'src/chrome-app'
           src: ['**/*.json', '**/*.js', '**/*.html', '**/*.css']
@@ -51,7 +47,6 @@
           src: ['**/*.js'],
           dest: 'build/chrome-app/common'
         } ] }
->>>>>>> 94c57886
     }
 
     #-------------------------------------------------------------------------
@@ -137,11 +132,8 @@
     'copy:freedomProviders'
     'copy:socks2rtc'
     'copy:rtc2net'
-<<<<<<< HEAD
     'copy:echo'
-=======
     'copy:chromeApp'
->>>>>>> 94c57886
   ]
 
   # This is the target run by Travis. Targets in here should run locally
