--- conflicted
+++ resolved
@@ -154,11 +154,7 @@
         exitCode: [0,1]
       }
       ccaCreate: {
-<<<<<<< HEAD
-        command: '<%= ccaPath %> create build/cca-app --link-to=build/socks-rtc-net/samples/socks-rtc-net-freedom-chromeapp/manifest.json'
-=======
-        command: '<%= ccaJsPath %> create build/cca-app --link-to=socks-rtc-net/samples/socks-rtc-net-freedom-chromeapp/manifest.json'
->>>>>>> e47ea017
+        command: '<%= ccaJsPath %> create build/cca-app --link-to=build/socks-rtc-net/samples/socks-rtc-net-freedom-chromeapp/manifest.json'
         exitCode: [0,1]
       }
       ccaEmulate: {
