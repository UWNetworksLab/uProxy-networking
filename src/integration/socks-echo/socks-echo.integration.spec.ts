--- conflicted
+++ resolved
@@ -136,72 +136,35 @@
     }).then(done);
   });
 
-<<<<<<< HEAD
-  // This test is disabled because echo.nmap.org appears to be broken, so we
-  // will need to run our own echo server.
-  xit('run a simple echo test to echo.nmap.org', (done) => {
-    var input = ArrayBuffers.stringToArrayBuffer('arbitrary test string');
-    getTestModule().then((testModule:any) => {
-      return testModule.connect(7, 'echo.nmap.org').then((connectionId:string) => {
-        return testModule.echo(connectionId, input);
-      });
-    }).then((output:ArrayBuffer) => {
-      expect(ArrayBuffers.byteEquality(input, output)).toBe(true);
-=======
   it('Get a 404 from uproxy.org', (done) => {
     var nonExistentPath = '/noSuchPath';
     var input = ArrayBuffers.stringToArrayBuffer(
-      'GET ' + nonExistentPath + ' HTTP/1.0\r\n\r\n');
-    testModule.connect(80, 'uproxy.org').then((connectionId:string) => {
-      return testModule.echo(connectionId, input);
+        'GET ' + nonExistentPath + ' HTTP/1.0\r\n\r\n');
+    getTestModule().then((testModule:any) => {
+      return testModule.connect(80, 'uproxy.org').then((connectionId:string) => {
+        return testModule.echo(connectionId, input);
+      });
     }).then((output:ArrayBuffer) => {
       var outputString = ArrayBuffers.arrayBufferToString(output);
       expect(outputString.indexOf('HTTP/1.0 404 Not Found')).not.toBe(-1);
       expect(outputString.indexOf(nonExistentPath)).not.toBe(-1);
->>>>>>> 58b08830
-    }).catch((e:any) => {
-      expect(e).toBeUndefined();
-    }).then(done);
-  });
-
-<<<<<<< HEAD
-  // Same as above.
-  xit('connect to echo.nmap.org while localhost is blocked.', (done) => {
-=======
+    }).catch((e:any) => {
+      expect(e).toBeUndefined();
+    }).then(done);
+  });
+
   it('Get a 404 from uproxy.org while localhost is blocked.', (done) => {
-    // Replace the test module with one that doesn't allow localhost access.
-    freedom('scripts/build/integration/socks-echo/integration.json',
-            { 'debug': 'log' })
-        .then((interface:any) => {
-          testModule = interface(true);  // Block localhost
-          var nonExistentPath = '/noSuchPath';
-          var input = ArrayBuffers.stringToArrayBuffer(
-            'GET ' + nonExistentPath + ' HTTP/1.0\r\n\r\n');
-          testModule.connect(80, 'uproxy.org').then((connectionId:string) => {
-            return testModule.echo(connectionId, input);
-          }).then((output:ArrayBuffer) => {
-            var outputString = ArrayBuffers.arrayBufferToString(output);
-            expect(outputString.indexOf('HTTP/1.0 404 Not Found')).not.toBe(-1);
-            expect(outputString.indexOf(nonExistentPath)).not.toBe(-1);
-          }).catch((e:any) => {
-            expect(e).toBeUndefined();
-          }).then(done);
-        });
-  });
-
-  // This test is disabled because the 'localhost' name seems to result in ECONNREFUSED,
-  // and corporate DNS somehow blocks DNS names that resolve to nonpublic IP addresses.
-  // Outside of a corporate firewall, this test ought to pass.
-  xit('run a simple echo test to a DNS name that resolves to localhost', (done) => {
->>>>>>> 58b08830
-    var input = ArrayBuffers.stringToArrayBuffer('arbitrary test string');
-    // Get a test module with one that doesn't allow localhost access.
-    getTestModule(true).then((testModule:any) => {
-      return testModule.connect(7, 'echo.nmap.org').then((connectionId:string) => {
+    var nonExistentPath = '/noSuchPath';
+    var input = ArrayBuffers.stringToArrayBuffer(
+        'GET ' + nonExistentPath + ' HTTP/1.0\r\n\r\n');
+    getTestModule(true).then((testModule:any) => {
+      return testModule.connect(80, 'uproxy.org').then((connectionId:string) => {
         return testModule.echo(connectionId, input);
       });
     }).then((output:ArrayBuffer) => {
-      expect(ArrayBuffers.byteEquality(input, output)).toBe(true);
+      var outputString = ArrayBuffers.arrayBufferToString(output);
+      expect(outputString.indexOf('HTTP/1.0 404 Not Found')).not.toBe(-1);
+      expect(outputString.indexOf(nonExistentPath)).not.toBe(-1);
     }).catch((e:any) => {
       expect(e).toBeUndefined();
     }).then(done);
