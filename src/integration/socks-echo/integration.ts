/// <reference path='../../../build/third_party/freedom-typings/freedom-common.d.ts' />

import peerconnection = require('../../../build/dev/webrtc/peerconnection');

import rtc_to_net = require('../../rtc-to-net/rtc-to-net');
import socks_to_rtc = require('../../socks-to-rtc/socks-to-rtc');
import net = require('../../networking-typings/net.types');
import tcp = require('../../tcp/tcp');
import socks = require('../../socks-common/socks-headers');

freedom['loggingprovider']().setConsoleFilter(['*:D']);

class ProxyIntegrationTest {
  private socksToRtc_ :socks_to_rtc.SocksToRtc;
  private rtcToNet_ :rtc_to_net.RtcToNet;
  private socksEndpoint_ : Promise<net.Endpoint>;
  private echoServers_ :tcp.Server[] = [];
  private connections_ :{ [index:string]: tcp.Connection; } = {};
  private localhost_ :string = '127.0.0.1';

  constructor(private dispatchEvent_:(name:string, args:any) => void,
                                      denyLocalhost?:boolean,
                                      obfuscate?:boolean) {
    this.socksEndpoint_ = this.startSocksPair_(denyLocalhost, obfuscate);
  }

  public startEchoServer = () : Promise<number> => {
    var server = new tcp.Server({
      address: this.localhost_,
      port: 0
    });

    server.connectionsQueue.setSyncHandler((tcpConnection:tcp.Connection) => {
      tcpConnection.dataFromSocketQueue.setSyncHandler((buffer:ArrayBuffer) => {
        tcpConnection.send(buffer);
      });
    });

    // Discard endpoint info; we'll get it again later via .onceListening().
    this.echoServers_.push(server);
    return server.listen().then((endpoint:net.Endpoint) => { return endpoint.port; });
  }

<<<<<<< HEAD
  private startSocksPair_ = (denyLocalhost?:boolean) : Promise<net.Endpoint> => {
    var socksToRtcEndpoint :net.Endpoint = {
=======
  private startSocksPair_ = (denyLocalhost?:boolean, obfuscate?:boolean) : Promise<Net.Endpoint> => {
    var socksToRtcEndpoint :Net.Endpoint = {
>>>>>>> ebf64b9e
      address: this.localhost_,
      port: 0
    };
    var rtcPcConfig :freedom_RTCPeerConnection.RTCConfiguration = {
      iceServers: [],
    };
    var rtcToNetProxyConfig :rtc_to_net.ProxyConfig = {
      allowNonUnicast: !denyLocalhost  // Allow RtcToNet to contact the localhost server.
    };

<<<<<<< HEAD
    this.socksToRtc_ = new socks_to_rtc.SocksToRtc();
    this.rtcToNet_ = new rtc_to_net.RtcToNet(rtcPcConfig, rtcToNetProxyConfig);
=======
    this.socksToRtc_ = new SocksToRtc.SocksToRtc();
    this.rtcToNet_ = new RtcToNet.RtcToNet(rtcPcConfig, rtcToNetProxyConfig, obfuscate);
>>>>>>> ebf64b9e
    this.socksToRtc_.on('signalForPeer', this.rtcToNet_.handleSignalFromPeer);
    this.rtcToNet_.signalsForPeer.setSyncHandler(this.socksToRtc_.handleSignalFromPeer);
    return this.socksToRtc_.start(socksToRtcEndpoint, rtcPcConfig, obfuscate);
  }

  // Assumes webEndpoint is IPv4.
  private connectThroughSocks_ = (socksEndpoint:net.Endpoint, webEndpoint:net.Endpoint) : Promise<tcp.Connection> => {
    var connection = new tcp.Connection({endpoint: socksEndpoint});
    var authRequest = socks.composeAuthHandshakeBuffer([socks.Auth.NOAUTH]);
    connection.send(authRequest);
    var connected = new Promise<tcp.ConnectionInfo>((F, R) => {
      connection.onceConnected.then(F);
      connection.onceClosed.then(R);
    });
    var firstBufferPromise :Promise<ArrayBuffer> = connection.receiveNext();
    return connected.then((i:tcp.ConnectionInfo) => {
      return firstBufferPromise;
    }).then((buffer:ArrayBuffer) : Promise<ArrayBuffer> => {
      var auth = socks.interpretAuthResponse(buffer);
      if (auth != socks.Auth.NOAUTH) {
        throw new Error('SOCKS server returned unexpected AUTH response.  ' +
                        'Expected NOAUTH (' + socks.Auth.NOAUTH + ') but got ' + auth);
      }

      var request :socks.Request = {
        command: socks.Command.TCP_CONNECT,
        endpoint: webEndpoint,
      };
      connection.send(socks.composeRequestBuffer(request));
      return connection.receiveNext();
    }).then((buffer:ArrayBuffer) : Promise<tcp.Connection> => {
      var response = socks.interpretResponseBuffer(buffer);
      if (response.reply != socks.Reply.SUCCEEDED) {
        return Promise.reject(response);
      }
      return Promise.resolve(connection);
    });
  }

  public connect = (port:number, address?:string) : Promise<string> => {
    try {
      return this.socksEndpoint_.then((socksEndpoint:net.Endpoint) : Promise<tcp.Connection> => {
        var echoEndpoint :net.Endpoint = {
          address: address || this.localhost_,
          port: port
        };
        return this.connectThroughSocks_(socksEndpoint, echoEndpoint);
      }).then((connection:tcp.Connection) => {
        this.connections_[connection.connectionId] = connection;
        return connection.connectionId;
      });
    } catch (e) {
      return Promise.reject(e.message + ' ' + e.stack);
    }
  }

  public echo = (connectionId:string, content:ArrayBuffer) : Promise<ArrayBuffer> => {
    return this.echoMultiple(connectionId, [content])
        .then((responses:ArrayBuffer[]) : ArrayBuffer => {
          return responses[0];
        });
  }

  public echoMultiple = (connectionId:string, contents:ArrayBuffer[]) : Promise<ArrayBuffer[]> => {
    try {
      var connection = this.connections_[connectionId];
      contents.forEach(connection.send);

      var received :ArrayBuffer[] = [];
      return new Promise<ArrayBuffer[]>((F, R) => {
        connection.dataFromSocketQueue.setSyncHandler((echo:ArrayBuffer) => {
          received.push(echo);
          if (received.length == contents.length) {
            F(received);
          }
        });
      });
    } catch (e) {
      return Promise.reject(e.message + ' ' + e.stack);
    }
  }
}

if (typeof freedom !== 'undefined') {
  freedom().providePromises(ProxyIntegrationTest);
}<|MERGE_RESOLUTION|>--- conflicted
+++ resolved
@@ -41,13 +41,8 @@
     return server.listen().then((endpoint:net.Endpoint) => { return endpoint.port; });
   }
 
-<<<<<<< HEAD
-  private startSocksPair_ = (denyLocalhost?:boolean) : Promise<net.Endpoint> => {
+  private startSocksPair_ = (denyLocalhost?:boolean, obfuscate?:boolean) : Promise<net.Endpoint> => {
     var socksToRtcEndpoint :net.Endpoint = {
-=======
-  private startSocksPair_ = (denyLocalhost?:boolean, obfuscate?:boolean) : Promise<Net.Endpoint> => {
-    var socksToRtcEndpoint :Net.Endpoint = {
->>>>>>> ebf64b9e
       address: this.localhost_,
       port: 0
     };
@@ -58,13 +53,8 @@
       allowNonUnicast: !denyLocalhost  // Allow RtcToNet to contact the localhost server.
     };
 
-<<<<<<< HEAD
     this.socksToRtc_ = new socks_to_rtc.SocksToRtc();
-    this.rtcToNet_ = new rtc_to_net.RtcToNet(rtcPcConfig, rtcToNetProxyConfig);
-=======
-    this.socksToRtc_ = new SocksToRtc.SocksToRtc();
-    this.rtcToNet_ = new RtcToNet.RtcToNet(rtcPcConfig, rtcToNetProxyConfig, obfuscate);
->>>>>>> ebf64b9e
+    this.rtcToNet_ = new rtc_to_net.RtcToNet(rtcPcConfig, rtcToNetProxyConfig, obfuscate);
     this.socksToRtc_.on('signalForPeer', this.rtcToNet_.handleSignalFromPeer);
     this.rtcToNet_.signalsForPeer.setSyncHandler(this.socksToRtc_.handleSignalFromPeer);
     return this.socksToRtc_.start(socksToRtcEndpoint, rtcPcConfig, obfuscate);
