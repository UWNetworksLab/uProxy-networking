/// <reference path='../../../third_party/typings/es6-promise/es6-promise.d.ts' />
/// <reference path='../../../third_party/typings/jasmine/jasmine.d.ts' />

<<<<<<< HEAD
import arraybuffers = require('../../../third_party/uproxy-lib/arraybuffers/arraybuffers');
import peerconnection = require('../../../third_party/uproxy-lib/webrtc/peerconnection');
import handler = require('../../../third_party/uproxy-lib/handler/queue');
=======
/// <reference path='../socks-common/socks-headers.d.ts' />
/// <reference path='../tcp/tcp.d.ts' />
/// <reference path='../handler/queue.d.ts' />
/// <reference path='../webrtc/datachannel.d.ts' />
/// <reference path='../webrtc/peerconnection.d.ts' />
>>>>>>> 94c70521

import socks_to_rtc = require('./socks-to-rtc');
import net = require('../net/net.types');
import tcp = require('../net/tcp');
import socks = require('../socks-common/socks-headers');

import logging = require('../../../third_party/uproxy-lib/logging/logging');

var log :logging.Log = new logging.Log('socks-to-rtc spec');

var mockEndpoint :net.Endpoint = {
  address: '127.0.0.1',
  port: 1234
};

var voidPromise = Promise.resolve<void>();

// Neither fulfills nor rejects.
// Useful in a bunch of tests where a promise must be returned
// for chaining purposes.
var noopPromise = new Promise<void>((F, R) => {});

describe('SOCKS server', function() {
  var server :socks_to_rtc.SocksToRtc;
  var onceServerStopped :() => Promise<void>;

  var mockTcpServer :tcp.Server;
  var mockPeerConnection :peerconnection.PeerConnection<peerconnection.SignallingMessage>;

  beforeEach(function() {
    server = new socks_to_rtc.SocksToRtc();

    var serverStopped = new Promise<void>((F, R) => {
      server.on('stopped', F);
    });
    onceServerStopped = () => { return serverStopped; };

    // TODO: create named more fleshed out TcpServer and PeerConnection mock
    // classes for testing. e.g. failing to listen mock, listen & gets
    // connection, listen and connection drops, etc.
    mockTcpServer = jasmine.createSpyObj('tcp server', [
        'on',
        'onceListening',
        'shutdown',
        'onceShutdown',
        'isShutdown'
      ]);
    // TODO: make a real mock of listen; this one is frgaile to implementation
    // changes and tests that might call onceListening before listen.
    mockTcpServer.listen = () => { return mockTcpServer.onceListening(); }
    mockTcpServer.connectionsQueue = new handler.Queue<tcp.Connection, void>();

    mockPeerConnection = <any>{
      dataChannels: {},
      signalForPeerQueue: new handler.Queue<peerconnection.SignallingMessage, void>(),
      negotiateConnection: jasmine.createSpy('negotiateConnection'),
      onceConnecting: noopPromise,
      onceConnected: noopPromise,
      onceDisconnected: noopPromise,
      close: jasmine.createSpy('close')
    };
  });

  it('onceReady fulfills with server endpoint on server and peerconnection success', (done) => {
    (<any>mockTcpServer.onceListening).and.returnValue(Promise.resolve(mockEndpoint));
    mockPeerConnection.onceConnected = voidPromise;
    // We're not testing termination.
    (<any>mockTcpServer.onceShutdown).and.returnValue(noopPromise);

    server.startInternal(mockTcpServer, mockPeerConnection)
      .then((result:net.Endpoint) => {
        expect(result.address).toEqual(mockEndpoint.address);
        expect(result.port).toEqual(mockEndpoint.port);
      })
      .then(done);
  });

  it('onceReady rejects and \'stopped\' fires on socket setup failure', (done) => {
    (<any>mockTcpServer.onceListening)
        .and.returnValue(Promise.reject(new Error('could not allocate port')));
    (<any>mockTcpServer.onceShutdown).and.returnValue(Promise.resolve());

    server.startInternal(mockTcpServer, mockPeerConnection).catch(onceServerStopped).then(done);
  });

  it('\'stopped\' fires, and start fails, on early peerconnection termination', (done) => {
    (<any>mockTcpServer.onceListening).and.returnValue(Promise.resolve(mockEndpoint));
    (<any>mockTcpServer.onceShutdown).and.returnValue(voidPromise);
    mockPeerConnection.onceConnected = voidPromise;
    mockPeerConnection.onceDisconnected = voidPromise;

    server.startInternal(mockTcpServer, mockPeerConnection).catch(onceServerStopped).then(done);
  });

  it('\'stopped\' fires on peerconnection termination', (done) => {
    var terminate :() => void;
    var terminatePromise = new Promise<void>((F, R) => {
      terminate = F;
    });

    (<any>mockTcpServer.onceListening).and.returnValue(Promise.resolve(mockEndpoint));
    (<any>mockTcpServer.onceShutdown).and.returnValue(terminatePromise);
    mockPeerConnection.onceConnected = voidPromise;
    mockPeerConnection.onceDisconnected = terminatePromise;

    server.startInternal(mockTcpServer, mockPeerConnection).then(onceServerStopped).then(done);
    terminate();
  });

  it('\'stopped\' fires on call to stop', (done) => {
    (<any>mockTcpServer.onceListening).and.returnValue(Promise.resolve(mockEndpoint));
    mockPeerConnection.onceConnected = voidPromise;
    // Neither TCP connection nor datachannel close "naturally".
    (<any>mockTcpServer.onceShutdown).and.returnValue(noopPromise);

    server.startInternal(mockTcpServer, mockPeerConnection).then(
        server.stop).then(onceServerStopped).then(done);
  });

  it('stop works before the PeerConnection or TcpServer connects', (done) => {
    (<any>mockTcpServer.onceListening).and.returnValue(noopPromise);
    // PeerConnection never connects.
    mockPeerConnection.onceConnected = noopPromise;
    // Neither TCP connection nor datachannel close "naturally".
    (<any>mockTcpServer.onceShutdown).and.returnValue(noopPromise);

    var onceStartFailed :Promise<void> = new Promise<void>((F, R) => {
      server.startInternal(mockTcpServer, mockPeerConnection).then(R, F);
    });
    Promise.all([onceStartFailed, server.stop()]).then(done);
  });
});

describe("SOCKS session", function() {
  var session :socks_to_rtc.Session;

<<<<<<< HEAD
  var mockTcpConnection :tcp.Connection;
  var mockDataChannel :peerconnection.DataChannel;
  var mockBytesSent :handler.Queue<number,void>;
  var mockBytesReceived :handler.Queue<number,void>;
=======
  var mockTcpConnection :Tcp.Connection;
  var mockDataChannel :WebRtc.DataChannel;
  var mockBytesReceived :Handler.Queue<number,void>;
  var mockBytesSent :Handler.Queue<number,void>;
>>>>>>> 94c70521

  beforeEach(function() {
    session = new socks_to_rtc.Session();

    mockTcpConnection = jasmine.createSpyObj('tcp connection', [
        'onceClosed',
        'close',
        'isClosed'
      ]);
    mockTcpConnection.dataFromSocketQueue = new Handler.Queue<ArrayBuffer,void>();
    (<any>mockTcpConnection.close).and.returnValue(Promise.resolve(-1));
    mockTcpConnection.onceClosed = Promise.resolve(
<<<<<<< HEAD
        tcp.SocketCloseKind.REMOTELY_CLOSED);
=======
        Tcp.SocketCloseKind.REMOTELY_CLOSED);

>>>>>>> 94c70521
    mockDataChannel = <any>{
      getLabel: jasmine.createSpy('getLabel').and.returnValue('mock label'),
      onceOpened: noopPromise,
      onceClosed: noopPromise,
      dataFromPeerQueue: new handler.Queue(),
      send: jasmine.createSpy('send'),
      close: jasmine.createSpy('close')
    };
    mockDataChannel.dataFromPeerQueue = new Handler.Queue<ArrayBuffer,void>();
    (<any>mockDataChannel.send).and.returnValue(voidPromise);

    mockBytesReceived = new Handler.Queue<number, void>();
    mockBytesSent = new Handler.Queue<number, void>()
  });

  it('onceReady fulfills on successful negotiation', (done) => {
    spyOn(session, 'doAuthHandshake_').and.returnValue(Promise.resolve());
    spyOn(session, 'doRequestHandshake_').and.returnValue(
        Promise.resolve({reply: Socks.Reply.SUCCEEDED}));

<<<<<<< HEAD
    session.start(mockTcpConnection, mockDataChannel, mockBytesSent, mockBytesReceived)
      .then((result:net.Endpoint) => {
        expect(result.address).toEqual(mockEndpoint.address);
        expect(result.port).toEqual(mockEndpoint.port);
      })
      .then(done);
=======
    session.start(mockTcpConnection, mockDataChannel, mockBytesSent, mockBytesReceived).then(done);
>>>>>>> 94c70521
  });

  it('onceReady rejects and onceStopped fulfills on unsuccessful negotiation', (done) => {
    spyOn(session, 'doAuthHandshake_').and.returnValue(Promise.resolve());
    spyOn(session, 'doRequestHandshake_').and.returnValue(
        Promise.resolve({reply: Socks.Reply.FAILURE}));

    session.start(mockTcpConnection, mockDataChannel, mockBytesSent, mockBytesReceived)
      .catch((e:Error) => { return session.onceStopped; }).then(done);
  });

  it('onceStopped fulfills on TCP connection termination', (done) => {
    mockTcpConnection.onceClosed = Promise.resolve();

    spyOn(session, 'doAuthHandshake_').and.returnValue(Promise.resolve());
    spyOn(session, 'doRequestHandshake_').and.returnValue(
        Promise.resolve({reply: Socks.Reply.SUCCEEDED}));

    session.start(mockTcpConnection, mockDataChannel, mockBytesSent, mockBytesReceived)
      .then(() => { return session.onceStopped; }).then(done);
  });

  it('onceStopped fulfills on call to stop', (done) => {
    // Neither TCP connection nor datachannel close "naturally".
    mockTcpConnection.onceClosed = new Promise<tcp.SocketCloseKind>((F, R) => {});

    spyOn(session, 'doAuthHandshake_').and.returnValue(Promise.resolve());
    spyOn(session, 'doRequestHandshake_').and.returnValue(
        Promise.resolve({reply: Socks.Reply.SUCCEEDED}));

    session.start(mockTcpConnection, mockDataChannel, mockBytesSent, mockBytesReceived)
      .then(session.stop).then(() => { return session.onceStopped; }).then(done);
  });

  it('bytes sent counter', (done) => {
    // Neither TCP connection nor datachannel close "naturally".
    mockTcpConnection.onceClosed = new Promise<Tcp.SocketCloseKind>((F, R) => {});

    spyOn(session, 'doAuthHandshake_').and.returnValue(Promise.resolve());
    spyOn(session, 'doRequestHandshake_').and.returnValue(
        Promise.resolve({reply: Socks.Reply.SUCCEEDED}));

    var buffer = new Uint8Array([1,2,3]).buffer;
    session.start(
        mockTcpConnection,
        mockDataChannel,
        mockBytesSent,
        mockBytesReceived).then(() => {
      mockTcpConnection.dataFromSocketQueue.handle(buffer);
    });
    mockBytesSent.setSyncNextHandler((numBytes:number) => {
      expect(numBytes).toEqual(buffer.byteLength);
      done();
    });
  });

  it('bytes received counter', (done) => {
    // Neither TCP connection nor datachannel close "naturally".
    mockTcpConnection.onceClosed = new Promise<Tcp.SocketCloseKind>((F, R) => {});

    spyOn(session, 'doAuthHandshake_').and.returnValue(Promise.resolve());
    spyOn(session, 'doRequestHandshake_').and.returnValue(
        Promise.resolve({reply: Socks.Reply.SUCCEEDED}));

    var message :WebRtc.Data = {
      buffer: new Uint8Array([1,2,3]).buffer
    };
    session.start(
        mockTcpConnection,
        mockDataChannel,
        mockBytesSent,
        mockBytesReceived).then(() => {
      mockDataChannel.dataFromPeerQueue.handle(message);
    });
    mockBytesReceived.setSyncNextHandler((numBytes:number) => {
      expect(numBytes).toEqual(message.buffer.byteLength);
      done();
    });
  });
});<|MERGE_RESOLUTION|>--- conflicted
+++ resolved
@@ -1,17 +1,9 @@
 /// <reference path='../../../third_party/typings/es6-promise/es6-promise.d.ts' />
 /// <reference path='../../../third_party/typings/jasmine/jasmine.d.ts' />
 
-<<<<<<< HEAD
 import arraybuffers = require('../../../third_party/uproxy-lib/arraybuffers/arraybuffers');
 import peerconnection = require('../../../third_party/uproxy-lib/webrtc/peerconnection');
 import handler = require('../../../third_party/uproxy-lib/handler/queue');
-=======
-/// <reference path='../socks-common/socks-headers.d.ts' />
-/// <reference path='../tcp/tcp.d.ts' />
-/// <reference path='../handler/queue.d.ts' />
-/// <reference path='../webrtc/datachannel.d.ts' />
-/// <reference path='../webrtc/peerconnection.d.ts' />
->>>>>>> 94c70521
 
 import socks_to_rtc = require('./socks-to-rtc');
 import net = require('../net/net.types');
@@ -148,17 +140,10 @@
 describe("SOCKS session", function() {
   var session :socks_to_rtc.Session;
 
-<<<<<<< HEAD
+  var mockBytesReceived :handler.Queue<number,void>;
+  var mockBytesSent :handler.Queue<number,void>;
+  var mockDataChannel :peerconnection.DataChannel;
   var mockTcpConnection :tcp.Connection;
-  var mockDataChannel :peerconnection.DataChannel;
-  var mockBytesSent :handler.Queue<number,void>;
-  var mockBytesReceived :handler.Queue<number,void>;
-=======
-  var mockTcpConnection :Tcp.Connection;
-  var mockDataChannel :WebRtc.DataChannel;
-  var mockBytesReceived :Handler.Queue<number,void>;
-  var mockBytesSent :Handler.Queue<number,void>;
->>>>>>> 94c70521
 
   beforeEach(function() {
     session = new socks_to_rtc.Session();
@@ -171,12 +156,8 @@
     mockTcpConnection.dataFromSocketQueue = new Handler.Queue<ArrayBuffer,void>();
     (<any>mockTcpConnection.close).and.returnValue(Promise.resolve(-1));
     mockTcpConnection.onceClosed = Promise.resolve(
-<<<<<<< HEAD
         tcp.SocketCloseKind.REMOTELY_CLOSED);
-=======
-        Tcp.SocketCloseKind.REMOTELY_CLOSED);
-
->>>>>>> 94c70521
+
     mockDataChannel = <any>{
       getLabel: jasmine.createSpy('getLabel').and.returnValue('mock label'),
       onceOpened: noopPromise,
@@ -197,16 +178,7 @@
     spyOn(session, 'doRequestHandshake_').and.returnValue(
         Promise.resolve({reply: Socks.Reply.SUCCEEDED}));
 
-<<<<<<< HEAD
-    session.start(mockTcpConnection, mockDataChannel, mockBytesSent, mockBytesReceived)
-      .then((result:net.Endpoint) => {
-        expect(result.address).toEqual(mockEndpoint.address);
-        expect(result.port).toEqual(mockEndpoint.port);
-      })
-      .then(done);
-=======
     session.start(mockTcpConnection, mockDataChannel, mockBytesSent, mockBytesReceived).then(done);
->>>>>>> 94c70521
   });
 
   it('onceReady rejects and onceStopped fulfills on unsuccessful negotiation', (done) => {
