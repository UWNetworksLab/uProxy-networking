--- conflicted
+++ resolved
@@ -161,13 +161,10 @@
     mockTcpConnection.dataFromSocketQueue = new handler.Queue<ArrayBuffer,void>();
     (<any>mockTcpConnection.close).and.returnValue(Promise.resolve(-1));
     mockTcpConnection.onceClosed = Promise.resolve(
-<<<<<<< HEAD
         tcp.SocketCloseKind.REMOTELY_CLOSED);
+    (<any>mockTcpConnection.send).and.returnValue(Promise.resolve({ bytesWritten: 1 }));
+
     mockDataFromPeerQueue = new handler.Queue<peerconnection.Data,void>();
-=======
-        Tcp.SocketCloseKind.REMOTELY_CLOSED);
-    (<any>mockTcpConnection.send).and.returnValue(Promise.resolve({ bytesWritten: 1 }));
->>>>>>> baa8bc87
 
     mockDataChannel = <any>{
       close: jasmine.createSpy('close'),
@@ -273,17 +270,17 @@
   it('channel queue drains before termination', (done) => {
     // TCP connection doesn't close "naturally" but the data
     // channel is already closed when the session is started.
-    mockTcpConnection.onceClosed = new Promise<Tcp.SocketCloseKind>((F, R) => {});
+    mockTcpConnection.onceClosed = new Promise<tcp.SocketCloseKind>((F, R) => {});
     mockDataChannel.onceClosed = voidPromise;
 
     spyOn(session, 'doAuthHandshake_').and.returnValue(Promise.resolve());
     spyOn(session, 'doRequestHandshake_').and.returnValue(
-        Promise.resolve({reply: Socks.Reply.SUCCEEDED}));
-
-    var message :WebRtc.Data = {
+        Promise.resolve({reply: socks.Reply.SUCCEEDED}));
+
+    var message :peerconnection.Data = {
       buffer: new Uint8Array([1,2,3]).buffer
     };
-    var onceMessageHandled = mockDataChannel.dataFromPeerQueue.handle(message);
+    var onceMessageHandled = mockDataFromPeerQueue.handle(message);
 
     session.start(
         mockTcpConnection,
@@ -301,13 +298,13 @@
   it('socket queue drains before termination', (done) => {
     // The data channel doesn't close "naturally" but the
     // TCP connection is already closed when the session is started.
-    mockTcpConnection.onceClosed = Promise.resolve(Tcp.SocketCloseKind.WE_CLOSED_IT);
+    mockTcpConnection.onceClosed = Promise.resolve(tcp.SocketCloseKind.WE_CLOSED_IT);
     (<any>mockTcpConnection.isClosed).and.returnValue(true);
     mockDataChannel.onceClosed = noopPromise;
 
     spyOn(session, 'doAuthHandshake_').and.returnValue(Promise.resolve());
     spyOn(session, 'doRequestHandshake_').and.returnValue(
-        Promise.resolve({reply: Socks.Reply.SUCCEEDED}));
+        Promise.resolve({reply: socks.Reply.SUCCEEDED}));
 
     var buffer = new Uint8Array([1,2,3]).buffer;
     var onceMessageHandled = mockTcpConnection.dataFromSocketQueue.handle(buffer);
