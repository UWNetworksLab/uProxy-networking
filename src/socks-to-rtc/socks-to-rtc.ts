// SocksToRtc.Peer passes socks requests over WebRTC datachannels.

/// <reference path='../socks-common/socks-headers.d.ts' />
/// <reference path='../freedom/coreproviders/uproxylogging.d.ts' />
/// <reference path='../freedom/coreproviders/uproxypeerconnection.d.ts' />
/// <reference path='../freedom/typings/freedom.d.ts' />
/// <reference path='../handler/queue.d.ts' />
/// <reference path='../networking-typings/communications.d.ts' />
/// <reference path="../churn/churn.d.ts" />
/// <reference path='../webrtc/datachannel.d.ts' />
/// <reference path='../webrtc/peerconnection.d.ts' />
/// <reference path='../tcp/tcp.d.ts' />
/// <reference path='../third_party/typings/es6-promise/es6-promise.d.ts' />

console.log('WEBWORKER - SocksToRtc: ' + self.location.href);

module SocksToRtc {
  var log :Freedom_UproxyLogging.Log = freedom['core.log']('SocksToRtc');

  var tagNumber_ = 0;
  function obtainTag() {
    return 'c' + (tagNumber_++);
  }

  // The |SocksToRtc| class runs a SOCKS5 proxy server which passes requests
  // remotely through WebRTC peer connections.
  // TODO: rename this 'Server'.
  export class SocksToRtc {

    // Fulfills with the address on which the SOCKS server is listening
    // Rejects if either socket or peerconnection startup fails.
    public onceReady :Promise<Net.Endpoint>;

    // Call this to initiate shutdown.
    private initiateShutdown_ :() => void;
    private onceStopping_ = new Promise((F, R) => {
      this.initiateShutdown_ = F;
    });

    // Fulfills once the SOCKS server has terminated.
    // This can happen in response to:
    //  - startup failure
    //  - TCP server or peerconnection failure
    //  - manual invocation of stop()
    // Rejects if there was any error shutting down the TCP server or
    // peerconnection.
    private onceStopped_ :Promise<void>;
    public onceStopped = () : Promise<void> => { return this.onceStopped_; }

    // Message handler queues to/from the peer.
    public signalsForPeer :Handler.Queue<WebRtc.SignallingMessage, void> =
        new Handler.Queue<WebRtc.SignallingMessage,void>();

    // The two Queues below only count bytes transferred between the SOCKS
    // client and the remote host(s) the client wants to connect to. WebRTC
    // overhead (DTLS headers, ICE initiation, etc.) is not included (because
    // WebRTC does not provide easy access to that data) nor is SOCKS
    // protocol-related data (because it's sent via string messages).
    // All Sessions created in one instance of SocksToRtc will share and
    // push numbers to the same queues (belonging to that instance of SocksToRtc).
    // Queue of the number of bytes received from the peer. Handler is typically
    // defined in the class that creates an instance of SocksToRtc.
    public bytesReceivedFromPeer :Handler.Queue<number, void> =
        new Handler.Queue<number, void>();

    // Queue of the number of bytes sent to the peer. Handler is typically
    // defined in the class that creates an instance of SocktsToRtc.
    public bytesSentToPeer :Handler.Queue<number,void> =
        new Handler.Queue<number, void>();

    // Tcp server that is listening for SOCKS connections.
    private tcpServer_       :Tcp.Server = null;

    // The connection to the peer that is acting as the endpoint for the proxy
    // connection.
    private peerConnection_  :freedom_UproxyPeerConnection.Pc = null;

    // From WebRTC data-channel labels to their TCP connections. Most of the
    // wiring to manage this relationship happens via promises of the
    // TcpConnection. We need this only for data being received from a peer-
    // connection data channel get raised with data channel label.  TODO:
    // https://github.com/uProxy/uproxy/issues/315 when closed allows
    // DataChannel and PeerConnection to be used directly and not via a freedom
    // interface. Then all work can be done by promise binding and this can be
    // removed.
    private sessions_ :{ [channelLabel:string] : Session } = {};

    // As configure() but handles creation of a TCP server and peerconnection.
    constructor(
        endpoint?:Net.Endpoint,
        pcConfig?:WebRtc.PeerConnectionConfig,
        obfuscate?:boolean) {
<<<<<<< HEAD
      this.sessions_ = {};
      this.signalsForPeer = new Handler.Queue<WebRtc.SignallingMessage,void>();
      this.bytesReceivedFromPeer = new Handler.Queue<number, void>();
      this.bytesSentToPeer = new Handler.Queue<number, void>();

      // The |onceTcpServerReady| promise holds the address and port that the
      // tcp-server is listening on.
      var onceTcpServerReady :Promise<Net.Endpoint>;
      // The |oncePeerConnectionReady| holds the IP/PORT of the peer once a
      // connection to them has been established.
      var oncePeerConnectionReady :Promise<WebRtc.ConnectionAddresses>;

      // Create SOCKS server and start listening.
      this.tcpServer_ = new Tcp.Server(endpoint);
      this.tcpServer_.connectionsQueue.setSyncHandler(
          this.makeTcpToRtcSession_);
      onceTcpServerReady = this.tcpServer_.listen();
      oncePeerConnectionReady = this.setupPeerConnection_(pcConfig, obfuscate);

      // The socks to rtc session is over when the peer connection
      // disconnection is disconnected, at which point we call close to stop
      // the tcpo server too, and do any needed cleanup.
      this.onceStopped_ = this.peerConnection_.onceDisconnected()
          .then(this.stop);

      // Return promise for then we have the tcp-server endpoint & we have a
      // peer connection.
      this.onceReady = oncePeerConnectionReady
        .then(() => { return onceTcpServerReady; });
=======
      if (endpoint) {
        this.start(
            new Tcp.Server(endpoint, this.makeTcpToRtcSession),
            obfuscate ?
              freedom.churn(pcConfig) :
              freedom['core.uproxypeerconnection'](pcConfig));
      }
>>>>>>> 69c53eb3
    }

    // Starts the SOCKS server with the supplied TCP server and peerconnection.
    // Returns this.onceReady.
    public start = (
        tcpServer:Tcp.Server,
        peerconnection:freedom_UproxyPeerConnection.Pc)
        : Promise<Net.Endpoint> => {
      if (this.tcpServer_) {
        throw new Error('already configured');
      }
      this.tcpServer_ = tcpServer;
      this.peerConnection_ = peerconnection;

      this.peerConnection_.on('dataFromPeer', this.onDataFromPeer_);
      this.peerConnection_.on('signalForPeer', this.signalsForPeer.handle);

      // Start and listen for notifications.
      // TODO: Use tcpServer.onceConnected once it's available.
      peerconnection.negotiateConnection();
      this.onceReady = Promise.all<any>([
          tcpServer.listen(),
          peerconnection.onceConnected()
        ])
        .then((answers:any[]) => {
          return tcpServer.endpoint;
        });

      // Shutdown if startup fails, or peerconnection terminates.
      // TODO: Shutdown on TCP server termination:
      //         https://github.com/uProxy/uproxy/issues/485
      this.onceReady.catch(this.initiateShutdown_);
      peerconnection.onceDisconnected().then(this.initiateShutdown_, this.initiateShutdown_);
      this.onceStopped_ = this.onceStopping_.then(this.shutdown_);

      return this.onceReady;
    }

    // Shuts down the TCP server and peerconnection.
    // Returns onceStopped.
    public stop = () : Promise<void> => {
      this.initiateShutdown_();
      return this.onceStopped_;
    }

    // Actually shuts down the TCP server and peerconnection.
    // Gating this on the stop promise helps avoid multiple attempts
    // to shutdown.
    private shutdown_ = () : Promise<void> => {
      return Promise.all([
          this.tcpServer_.shutdown(),
          this.peerConnection_.close()])
        .then((answers:any[]) => {
          return Promise.resolve<void>();
        });
    }

    // Invoked when a SOCKS client establishes a connection with our
    // server socket.
    public makeTcpToRtcSession = (tcpConnection:Tcp.Connection) : void => {
      var session = new Session(tcpConnection, this.peerConnection_,
        this.bytesReceivedFromPeer, this.bytesSentToPeer);
      this.sessions_[session.channelLabel()] = session;
      session.onceClosed.then(() => {
        delete this.sessions_[session.channelLabel()];
      });
    }

    public handleSignalFromPeer = (signal:WebRtc.SignallingMessage)
        : void => {
      this.peerConnection_.handleSignalMessage(signal);
    }

    // Data from the remote peer over WebRtc gets sent to the
    // socket that corresponds to the channel label.
    private onDataFromPeer_ = (
        rtcData:freedom_UproxyPeerConnection.LabelledDataChannelMessage)
        : void => {
      log.debug('onDataFromPeer_: ' + JSON.stringify(rtcData));

      if(rtcData.channelLabel === '_control_') {
        log.debug('onDataFromPeer_: to _control_: ' + rtcData.message.str);
        return;
      }
      if(rtcData.message.buffer) {
        // We only count bytes sent in .buffer, not .str.
        this.bytesReceivedFromPeer.handle(rtcData.message.buffer.byteLength);
      }
      if(!(rtcData.channelLabel in this.sessions_)) {
        log.error('onDataFromPeer_: no such channel: ' + rtcData.channelLabel);
        return;
      }
      this.sessions_[rtcData.channelLabel].handleDataFromPeer(rtcData.message);
    }

    public toString = () : string => {
      var ret :string;
      var sessionsAsStrings :string[] = [];
      var label :string;
      for (label in this.sessions_) {
        sessionsAsStrings.push(this.sessions_[label].toString());
      }
      ret = JSON.stringify({ tcpServer_: this.tcpServer_.toString(),
                             sessions_: sessionsAsStrings });
      return ret;
    }
  }  // class SocksToRtc


  // A Socks sesson links a Tcp connection to a particular data channel on the
  // peer connection. CONSIDER: when we have a lightweight webrtc provider, we
  // can use the DataChannel class directly here instead of the awkward pairing
  // of peerConnection with chanelLabel.
  export class Session {
    // The channel Label is a unique id for this data channel and session.
    private channelLabel_ :string;

    // The |onceReady| promise is fulfilled when the peer sends back the
    // destination reached, and this endpoint is the fulfill value.
    public onceReady :Promise<Net.Endpoint>;
    public onceClosed :Promise<void>;

    // These are used to avoid double-closure of data channels. We don't need
    // this for tcp connections because that class already holds the open/
    // closed state.
    private dataChannelIsClosed_ :boolean;

    // We push data from the peer into this queue so that we can write the
    // receive function to get just the next bit of data from the peer. This
    // makes protocol writing much simpler. ArrayBuffers are used for data
    // being proxied, and strings are used for control information.
    private dataFromPeer_ :Handler.Queue<WebRtc.Data,void>;

    // TODO: Rather than passing a reference to the whole peerconnection, we
    //       should only pass a reference to the datachannel. We only do this
    //       because uproxypeerconnection doesn't have a dedicated datachannel
    //       object.
    constructor(private tcpConnection_:Tcp.Connection,
                private peerConnection_:freedom_UproxyPeerConnection.Pc,
                private bytesReceivedFromPeer:Handler.Queue<number,void>,
                private bytesSentToPeer:Handler.Queue<number,void>) {
      this.channelLabel_ = obtainTag();
      this.dataChannelIsClosed_ = false;
      var onceChannelOpenned :Promise<void>;
      var onceChannelClosed :Promise<void>;
      this.dataFromPeer_ = new Handler.Queue<WebRtc.Data,void>();

      // Open a data channel to the peer.
      onceChannelOpenned = this.peerConnection_.openDataChannel(
          this.channelLabel_);

      // Make sure that closing down a peer connection or a tcp connection
      // results in the session being closed down appropriately.
      onceChannelClosed = this.peerConnection_
          .onceDataChannelClosed(this.channelLabel_);
      onceChannelClosed.then(this.close);
      this.tcpConnection_.onceClosed.then(this.close);

      this.onceClosed = Promise.all<any>(
          [this.tcpConnection_.onceClosed, onceChannelClosed]).then(() => {});

      // The session is ready after: 1. the auth handskhape, 2. after the peer-
      // to-peer data channel is open, and 3. after we have done the request
      // handshape with the peer (and the peer has completed the TCP connection
      // to the remote site).
      this.onceReady = this.doAuthHandshake_()
          .then(() => { return onceChannelOpenned; })
          .then(this.doRequestHandshake_);
      // Only after all that can we simply pass data back and forth.
      this.onceReady.then(() => { this.linkTcpAndPeerConnectionData_(); });
    }

    public longId = () : string => {
      var tcp :string = '?';
      if(this.tcpConnection_) {
        tcp = this.tcpConnection_.connectionId + (this.tcpConnection_.isClosed() ? '.c' : '.o');
      }
      return tcp + '-' + this.channelLabel_ +
          (this.dataChannelIsClosed_ ? '.c' : '.o') ;
    }

    // Close the session.
    public close = () : Promise<void> => {
      log.debug(this.longId() + ': close');
      if(!this.tcpConnection_.isClosed()) {
        this.tcpConnection_.close();
      }
      // Note: closing the tcp connection should raise an event to close the
      // data channel. But we can start closing it down now anyway (faster,
      // more readable code).
      if(!this.dataChannelIsClosed_) {
        this.peerConnection_.closeDataChannel(this.channelLabel_);
        this.dataChannelIsClosed_ = true;
      }
      return this.onceClosed;
    }

    public handleDataFromPeer = (data:WebRtc.Data) : void => {
      this.dataFromPeer_.handle(data);
    }

    public channelLabel = () : string => {
      return this.channelLabel_;
    }

    public toString = () : string => {
      return JSON.stringify({
        channelLabel_: this.channelLabel_,
        dataChannelIsClosed_: this.dataChannelIsClosed_,
        tcpConnection: this.tcpConnection_.toString()
      });
    }

    // Receive a socks connection and send the initial Auth messages.
    // Assumes: no packet fragmentation.
    // TODO: handle packet fragmentation:
    //   https://github.com/uProxy/uproxy/issues/323
    private doAuthHandshake_ = ()
        : Promise<void> => {
      return this.tcpConnection_.receiveNext()
        .then(Socks.interpretAuthHandshakeBuffer)
        .then((auths:Socks.Auth[]) => {
          this.tcpConnection_.send(
              Socks.composeAuthResponse(Socks.Auth.NOAUTH));
        });
    }

    // Sets the next data hanlder to get next data from peer, assuming it's
    // stringified version of the destination.
    private receiveEndpointFromPeer_ = () : Promise<Net.Endpoint> => {
      return new Promise((F,R) => {
        this.dataFromPeer_.setSyncNextHandler((data:WebRtc.Data) => {
          if (!data.str) {
            R(new Error(this.longId() + ': receiveEndpointFromPeer_: ' +
                'got non-string data: ' + JSON.stringify(data)));
            return;
          }
          var endpoint :Net.Endpoint;
          try { endpoint = JSON.parse(data.str); }
          catch(e) {
            R(new Error(this.longId() + ': receiveEndpointFromPeer_: ' +
                ') passDataToTcp: got bad JSON data: ' + data.str));
            return;
          }
          // CONSIDER: do more sanitization of the data passed back?
          F(endpoint);
          return;
        });
      });
    }

    // Assumes that |doAuthHandshake_| has completed and that a peer-conneciton
    // has been established. Promise returns the destination site connected to.
    private doRequestHandshake_ = ()
        : Promise<Net.Endpoint> => {
      return this.tcpConnection_.receiveNext()
        .then(Socks.interpretRequestBuffer)
        .then((request:Socks.Request) => {
          this.peerConnection_.send(this.channelLabel_,
                                    { str: JSON.stringify(request) });
          return this.receiveEndpointFromPeer_();
        })
        .then((endpoint:Net.Endpoint) => {
          // TODO: test and close: https://github.com/uProxy/uproxy/issues/324
          this.tcpConnection_.send(Socks.composeRequestResponse(endpoint));
          return endpoint;
        });
    }

    // Assumes that |doRequestHandshake_| has completed (and in particular,
    // that tcpConnection is defined.)
    private linkTcpAndPeerConnectionData_ = () : void => {
      // Any further data just goes to the target site.
      this.tcpConnection_.dataFromSocketQueue.setSyncHandler(
          (data:ArrayBuffer) => {
        log.debug(this.longId() + ': dataFromSocketQueue: ' + data.byteLength + ' bytes.');
        this.peerConnection_.send(this.channelLabel_, { buffer: data });
        this.bytesSentToPeer.handle(data.byteLength);
      });
      // Any data from the peer goes to the TCP connection
      this.dataFromPeer_.setSyncHandler((data:WebRtc.Data) => {
        if (!data.buffer) {
          log.error(this.longId() + ': dataFromPeer: ' +
              'got non-buffer data: ' + JSON.stringify(data));
          return;
        }
        log.debug(this.longId() + ': dataFromPeer: ' + data.buffer.byteLength +
            ' bytes.');
        this.tcpConnection_.send(data.buffer);
      });
    }
  }  // Session

}  // module SocksToRtc<|MERGE_RESOLUTION|>--- conflicted
+++ resolved
@@ -90,37 +90,6 @@
         endpoint?:Net.Endpoint,
         pcConfig?:WebRtc.PeerConnectionConfig,
         obfuscate?:boolean) {
-<<<<<<< HEAD
-      this.sessions_ = {};
-      this.signalsForPeer = new Handler.Queue<WebRtc.SignallingMessage,void>();
-      this.bytesReceivedFromPeer = new Handler.Queue<number, void>();
-      this.bytesSentToPeer = new Handler.Queue<number, void>();
-
-      // The |onceTcpServerReady| promise holds the address and port that the
-      // tcp-server is listening on.
-      var onceTcpServerReady :Promise<Net.Endpoint>;
-      // The |oncePeerConnectionReady| holds the IP/PORT of the peer once a
-      // connection to them has been established.
-      var oncePeerConnectionReady :Promise<WebRtc.ConnectionAddresses>;
-
-      // Create SOCKS server and start listening.
-      this.tcpServer_ = new Tcp.Server(endpoint);
-      this.tcpServer_.connectionsQueue.setSyncHandler(
-          this.makeTcpToRtcSession_);
-      onceTcpServerReady = this.tcpServer_.listen();
-      oncePeerConnectionReady = this.setupPeerConnection_(pcConfig, obfuscate);
-
-      // The socks to rtc session is over when the peer connection
-      // disconnection is disconnected, at which point we call close to stop
-      // the tcpo server too, and do any needed cleanup.
-      this.onceStopped_ = this.peerConnection_.onceDisconnected()
-          .then(this.stop);
-
-      // Return promise for then we have the tcp-server endpoint & we have a
-      // peer connection.
-      this.onceReady = oncePeerConnectionReady
-        .then(() => { return onceTcpServerReady; });
-=======
       if (endpoint) {
         this.start(
             new Tcp.Server(endpoint, this.makeTcpToRtcSession),
@@ -128,7 +97,6 @@
               freedom.churn(pcConfig) :
               freedom['core.uproxypeerconnection'](pcConfig));
       }
->>>>>>> 69c53eb3
     }
 
     // Starts the SOCKS server with the supplied TCP server and peerconnection.
@@ -147,21 +115,22 @@
       this.peerConnection_.on('signalForPeer', this.signalsForPeer.handle);
 
       // Start and listen for notifications.
-      // TODO: Use tcpServer.onceConnected once it's available.
       peerconnection.negotiateConnection();
-      this.onceReady = Promise.all<any>([
+      this.onceReady =
+        Promise.all<any>([
           tcpServer.listen(),
           peerconnection.onceConnected()
         ])
         .then((answers:any[]) => {
-          return tcpServer.endpoint;
+          return tcpServer.onceListening();
         });
 
       // Shutdown if startup fails, or peerconnection terminates.
       // TODO: Shutdown on TCP server termination:
       //         https://github.com/uProxy/uproxy/issues/485
       this.onceReady.catch(this.initiateShutdown_);
-      peerconnection.onceDisconnected().then(this.initiateShutdown_, this.initiateShutdown_);
+      peerconnection.onceDisconnected()
+          .then(this.initiateShutdown_, this.initiateShutdown_);
       this.onceStopped_ = this.onceStopping_.then(this.shutdown_);
 
       return this.onceReady;
@@ -209,10 +178,6 @@
         : void => {
       log.debug('onDataFromPeer_: ' + JSON.stringify(rtcData));
 
-      if(rtcData.channelLabel === '_control_') {
-        log.debug('onDataFromPeer_: to _control_: ' + rtcData.message.str);
-        return;
-      }
       if(rtcData.message.buffer) {
         // We only count bytes sent in .buffer, not .str.
         this.bytesReceivedFromPeer.handle(rtcData.message.buffer.byteLength);
@@ -304,7 +269,8 @@
     public longId = () : string => {
       var tcp :string = '?';
       if(this.tcpConnection_) {
-        tcp = this.tcpConnection_.connectionId + (this.tcpConnection_.isClosed() ? '.c' : '.o');
+        tcp = this.tcpConnection_.connectionId +
+            (this.tcpConnection_.isClosed() ? '.c' : '.o');
       }
       return tcp + '-' + this.channelLabel_ +
           (this.dataChannelIsClosed_ ? '.c' : '.o') ;
