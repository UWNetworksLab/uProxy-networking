{
  "name": "SOCKs to RTC peer",
  "description": "Listen for incoming requests, and relay them through a transport.",
  "app": {
    "script": [
      "tcp.js",
      "socks.js",
      "socks-headers.js",
      "socks-to-rtc.js",
      "udprelay.js",
<<<<<<< HEAD
      "tcp_echo_server.js"
=======
      "../common/arraybuffers.js"
>>>>>>> 94c57886
    ]
  },
  "dependencies": {
    "transport": {
      "url": "../freedom-providers/transport.webrtc.json",
      "api": "transport"
    }
  },
  "permissions": [
<<<<<<< HEAD
    "core.tcpsocket",
    "core.udpsocket",
    "core.peerconnection"
=======
    "core.socket",
    "core.udpsocket"
>>>>>>> 94c57886
  ]
}<|MERGE_RESOLUTION|>--- conflicted
+++ resolved
@@ -8,11 +8,8 @@
       "socks-headers.js",
       "socks-to-rtc.js",
       "udprelay.js",
-<<<<<<< HEAD
-      "tcp_echo_server.js"
-=======
+      "tcp_echo_server.js",
       "../common/arraybuffers.js"
->>>>>>> 94c57886
     ]
   },
   "dependencies": {
@@ -22,13 +19,8 @@
     }
   },
   "permissions": [
-<<<<<<< HEAD
     "core.tcpsocket",
     "core.udpsocket",
     "core.peerconnection"
-=======
-    "core.socket",
-    "core.udpsocket"
->>>>>>> 94c57886
   ]
 }