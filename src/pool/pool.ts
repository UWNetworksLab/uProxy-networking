/// <reference path='../../../third_party/typings/es6-promise/es6-promise.d.ts' />

import peerconnection = require('../../../third_party/uproxy-lib/webrtc/peerconnection');
import datachannel = require('../../../third_party/uproxy-lib/webrtc/datachannel');
import handler = require('../../../third_party/uproxy-lib/handler/queue');
import queue = require('../../../third_party/uproxy-lib/queue/queue');

import logging = require('../../../third_party/uproxy-lib/logging/logging');

var log :logging.Log = new logging.Log('pool');

// This is the only exported class in this module.  It mimics the data channel
// aspects of the PeerConnection interface.  Internally, it provides a pool
// of channels that keeps old channels for reuse instead of closing them, and
// makes new channels as needed when the pool runs dry.
export class Pool {
  public peerOpenedChannelQueue
      :handler.QueueHandler<datachannel.DataChannel, void>;

  private localPool_ :LocalPool;

  constructor(
      pc:peerconnection.PeerConnection<any>,
      name_:string) {
    this.localPool_ = new LocalPool(pc, name_);
    var remotePool = new RemotePool(pc, name_);
    this.peerOpenedChannelQueue = remotePool.peerOpenedChannelQueue;
  }

  public openDataChannel = () : Promise<datachannel.DataChannel> => {
    return this.localPool_.openDataChannel();
  }
}

// Manages a pool of data channels opened by this peer.  The only public method
// is openDataChannel.
class LocalPool {
  private numChannels_ = 0;

  // Channels which have been closed, and may be re-opened.
  private pool_ = new queue.Queue<PoolChannel>();

  constructor(
      private pc_:peerconnection.PeerConnection<any>,
      private name_:string) {}

  public openDataChannel = () : Promise<PoolChannel> => {
    return this.reuseOrCreate_().then((channel:PoolChannel) => {
      return channel.open().then(() => {
        // When this channel closes, reset it and return it to the pool.
        channel.onceClosed.then(() => {
          this.onChannelClosed_(channel);
        });
        return channel;
      });
    });
  }

  private reuseOrCreate_ = () : Promise<PoolChannel> => {
    // If there are no channels available right now, open a new one.
    // TODO: limit the number of channels (probably should be <=256).
    if (this.pool_.length > 0) {
      var channel = this.pool_.shift();
      log.debug('%1: channel requested, pulled %2 from pool (%3 remaining)',
          this.name_, channel.getLabel(), this.pool_.length);
      return Promise.resolve(channel);
    } else {
      log.debug('%1: channel requested, creating new', this.name_);
      return this.openNewChannel_();
    }
  }

  // Creates and returns a new channel, wrapping it.
  private openNewChannel_ = () : Promise<PoolChannel> => {
    return this.pc_.openDataChannel('p' + this.numChannels_++).
        then((dc:datachannel.DataChannel) => {
          return dc.onceOpened.then(() => {
            return new PoolChannel(dc);
          });
        });
  }

  // Resets the channel, making it ready for use again, and adds it
  // to the pool.
  private onChannelClosed_ = (poolChannel:PoolChannel) : void => {
    poolChannel.reset();
    this.pool_.push(poolChannel);
    log.debug('%1: returned channel %2 to the pool (new size: %3)',
        this.name_, poolChannel.getLabel(), this.pool_.length);
  }
}

// Tracks a pool of channels that were opened by the remote peer.
class RemotePool {
  public peerOpenedChannelQueue = new handler.Queue<PoolChannel,void>();

  constructor(
      private pc_:peerconnection.PeerConnection<any>,
      private name_:string) {
    this.pc_.peerOpenedChannelQueue.setSyncHandler(this.onNewChannel_);
  }

  private onNewChannel_ = (dc:datachannel.DataChannel) => {
<<<<<<< HEAD
    log.debug('%1: remote side created new channel: %2',
        this.name_, dc.getLabel());
    var poolChannel = new PoolChannel(dc);
    this.listenForOpenAndClose_(poolChannel);
=======
    log.debug('%1: new channel event received', this.name_);
    dc.onceOpened.then(() => {
      var poolChannel = new PoolChannel(dc);
      this.listenForOpenAndClose_(poolChannel);
    });
>>>>>>> 336b8abd
  }

  private listenForOpenAndClose_ = (poolChannel:PoolChannel) : void => {
    poolChannel.onceOpened.then(() => {
      this.peerOpenedChannelQueue.handle(poolChannel);
    });
    poolChannel.onceClosed.then(() => {
      poolChannel.reset();
      this.listenForOpenAndClose_(poolChannel);
    });
  }
}

// These are the three control messages used.  To distinguish control
// messages from application data, all string messages are encapsulated
// in a JSON layer.  (Binary messages are unaffected.)
var OPEN = "open";
var CLOSE = "close";
var CLOSE_ACK = "close-ack";

// Each PoolChannel wraps an actual DataChannel, and provides behavior
// that is intended to be indistinguishable to the caller.  However,
// close() does not actually close the underlying channel.  Instead,
// it sends an in-band control message indicating the close, and the
// channel is returned to the pool of inactive channels, ready for
// reuse when the client asks for a new channel.
class PoolChannel implements datachannel.DataChannel {
  private fulfillOpened_ :() => void;
  public onceOpened : Promise<void>;

  private fulfillClosed_ :() => void;
  public onceClosed : Promise<void>;

  public dataFromPeerQueue :handler.Queue<datachannel.Data,void>;
  private lastDataFromPeerHandled_ : Promise<void>;

  private isOpen_ :boolean;
  private isClosing_ :boolean;  // True while waiting for CLOSE_ACK

  // dc_.onceOpened must already have resolved
  constructor(private dc_:datachannel.DataChannel) {
    this.reset();
    this.dc_.dataFromPeerQueue.setSyncHandler(this.onDataFromPeer_);
  }

  public reset = () => {
    this.dataFromPeerQueue = new handler.Queue<datachannel.Data,void>();
    this.lastDataFromPeerHandled_ = Promise.resolve<void>();
    this.onceOpened = new Promise<void>((F, R) => {
      this.fulfillOpened_ = F;
    });
    this.onceClosed = new Promise<void>((F, R) => {
      this.fulfillClosed_ = F;
    });

    this.isOpen_ = false;
    this.onceOpened.then(() => {
      this.isOpen_ = true;
    });
    this.onceClosed.then(() => {
      this.isOpen_ = false;
      this.isClosing_ = false;
    });
    this.isClosing_ = false;
  }

  public getLabel = () : string => {
    return this.dc_.getLabel();
  }

  public send = (data:datachannel.Data) : Promise<void> => {
    if (!this.isOpen_) {
      return Promise.reject(new Error('Can\'t send while closed'));
    }

    if (data.str) {
      return this.dc_.send({
        str: JSON.stringify({
          data: data.str
        })
      });
    }
    return this.dc_.send(data);
  }

  private sendControlMessage_ = (controlMessage:string) : Promise<void> => {
    log.debug('%1: sending control message: %2',
              this.getLabel(), controlMessage);
    return this.dc_.send({
      str: JSON.stringify({
        control: controlMessage
      })
    });
  }

  private onDataFromPeer_ = (data:datachannel.Data) : void => {
    if (data.str) {
      var msg = JSON.parse(data.str);
      if (typeof msg.data === 'string') {
        this.onDataForClient_({str: msg.data});
      } else if (typeof msg.control === 'string') {
        this.onControlMessage_(msg.control);
      } else {
        throw new Error('No data or control message found');
      }
      return;
    }
    this.onDataForClient_(data);
  }

  private onDataForClient_ = (data:datachannel.Data) : void => {
    this.lastDataFromPeerHandled_ = this.dataFromPeerQueue.handle(data);
  }

  private onControlMessage_ = (controlMessage:string) : void => {
    log.debug('%1: received control message: %2',
              this.getLabel(), controlMessage);
    if (controlMessage === OPEN) {
      if (this.isOpen_) {
        log.warn('%1: Got redundant open message');
      }
      this.fulfillOpened_();
    } else if (controlMessage === CLOSE) {
      if (!this.isOpen_) {
        log.warn('%1: Got redundant close message');
      }
      this.lastDataFromPeerHandled_.then(() => {
        return this.sendControlMessage_(CLOSE_ACK);
      }).then(this.fulfillClosed_);
    } else if (controlMessage === CLOSE_ACK) {
      if (!this.isClosing_) {
        log.warn('%1: Got unexpected CLOSE_ACK');
        return;
      }
      this.fulfillClosed_();
    }
  }

  public getBrowserBufferedAmount = () : Promise<number> => {
    return this.dc_.getBrowserBufferedAmount();
  }

  public getJavascriptBufferedAmount = () : number => {
    return this.dc_.getJavascriptBufferedAmount();
  }

  public isInOverflow = () : boolean => {
    return this.dc_.isInOverflow();
  }

  public setOverflowListener = (listener:(overflow:boolean) => void) : void => {
    this.dc_.setOverflowListener(listener);
  }

  // New method for PoolChannel, not present in the DataChannel interface.
  public open = () : Promise<void> => {
    log.debug(this.getLabel() + ': open');
    if (this.isOpen_) {
      return Promise.reject(new Error('channel is already open'));
    }

    this.sendControlMessage_(OPEN);
    // Immediate open; there is no open-ack
    this.fulfillOpened_();

    return this.onceOpened;
  }

  public close = () : Promise<void> => {
    log.debug('%1: close', this.getLabel());
    if (!this.isOpen_) {
      return;
    }
    this.isClosing_ = true;

    this.sendControlMessage_(CLOSE);
    return this.onceClosed;
  }

  public toString = () : string => {
    return "PoolChannel wrapping " + this.dc_.toString();
  }
}<|MERGE_RESOLUTION|>--- conflicted
+++ resolved
@@ -101,18 +101,12 @@
   }
 
   private onNewChannel_ = (dc:datachannel.DataChannel) => {
-<<<<<<< HEAD
     log.debug('%1: remote side created new channel: %2',
         this.name_, dc.getLabel());
-    var poolChannel = new PoolChannel(dc);
-    this.listenForOpenAndClose_(poolChannel);
-=======
-    log.debug('%1: new channel event received', this.name_);
     dc.onceOpened.then(() => {
       var poolChannel = new PoolChannel(dc);
       this.listenForOpenAndClose_(poolChannel);
     });
->>>>>>> 336b8abd
   }
 
   private listenForOpenAndClose_ = (poolChannel:PoolChannel) : void => {
