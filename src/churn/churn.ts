--- conflicted
+++ resolved
@@ -19,342 +19,185 @@
 // TODO: https://github.com/uProxy/uproxy-obfuscators/issues/35
 var regex2dfa :any;
 
-// Adds the notion of a stage (first or second) to signalling messages.
-export interface ChurnSignallingMessage {
-  webrtcMessage ?:peerconnection.SignallingMessage;
-  publicEndpoint ?:net.Endpoint;
-}
-
-// Strips candidate lines from an SDP.
-// In general, an SDP is a newline-delimited series of lines of the form:
-//   x=yyy
-// where x is a single character and yyy arbitrary text.
-//
-// ICE candidate lines look like this:
-//   a=candidate:1297 1 udp 2122 192.168.1.5 4533 typ host generation 0
-//
-// For more information on SDP, see section 6 of the RFC:
-//   http://tools.ietf.org/html/rfc2327
-export var filterCandidatesFromSdp = (sdp:string) : string => {
-  return sdp.split('\n').filter((s) => {
-    return s.indexOf('a=candidate') != 0;
-  }).join('\n');
-}
-
-var splitCandidateLine_ = (candidate:string) : string[] => {
-  var lines = candidate.split(' ');
-  if (lines.length < 8 || lines[6] != 'typ') {
-    throw new Error('cannot parse candidate line: ' + candidate);
-  }
-  return lines;
-}
-
-var splitHostCandidateLine_ = (candidate:string) : string[] => {
-  var lines = splitCandidateLine_(candidate)
-  var typ = lines[7];
-  if (typ != 'host') {
-    throw new Error('not a host candidate line: ' + candidate);
-  }
-  return lines;
-}
-
-// Extracts the endpoint from an SDP candidate line.
-// Raises an exception if the supplied string is not a candidate line of
-// type host or the endpoint cannot be parsed.
-//
-// ICE candidate lines look something like this:
-//   a=candidate:1297 1 udp 2122 192.168.1.5 4533 typ host generation 0
-//
-// For more information on candidate lines, see section 15.1 of the RFC:
-//   http://tools.ietf.org/html/rfc5245#section-15.1
-export var extractEndpointFromCandidateLine = (
-    candidate:string) : net.Endpoint => {
-  var lines = splitHostCandidateLine_(candidate);
-  var address = lines[4];
-  var port = parseInt(lines[5]);
-  if (port != port) {
-    // Check for NaN.
-    throw new Error('invalid port in candidate line: ' + candidate);
-  }
-  return {
-    address: address,
-    port: port
-  };
-}
-
-// Extracts the endpoint from an SDP candidate line.
-// Raises an exception if the supplied string is not a candidate line of
-// type host.
-//
-// See #extractEndpointFromCandidateLine.
-export var setCandidateLineEndpoint = (
-    candidate:string, endpoint:net.Endpoint) : string => {
-  var lines = splitHostCandidateLine_(candidate);
-  lines[4] = endpoint.address;
-  lines[5] = endpoint.port.toString();
-  return lines.join(' ');
-}
-
-// Represents a UDP NAT mapping "five-tuple": protocol (UDP), internal
-// address and port, and external address and port.
-export interface NatPair {
-  internal: net.Endpoint;
-  external: net.Endpoint;
-}
-
-// Given the list of candidates, selects a NAT mapping to use.
-// This is designed to use mappings produced by a STUN server, but falls
-// back to local ports ("host" candidates) if there is no STUN candidate.
-// Raises an exception if the list contains invalid candidates, or if it
-// does not contain any "srflx" or "host" candidates.
-export var selectPublicAddress =
-    (candidates:freedom_RTCPeerConnection.RTCIceCandidate[])
-    : NatPair => {
-  var address :string;
-  var port :number;
-  for (var i = 0; i < candidates.length; ++i) {
-    var line = candidates[i].candidate;
-    var tokens = splitCandidateLine_(line);
-    if (tokens[2].toLowerCase() != 'udp') {
-      // Skip non-UDP candidates
-      continue;
-    }
-    var typ = tokens[7];
-    if (typ === 'srflx') {
-      address = tokens[4];
-      port = parseInt(tokens[5]);
-      if (tokens[8] != 'raddr') {
-        throw new Error('no raddr in candidate line: ' + line);
-      }
-      var raddr = tokens[9];
-      if (tokens[10] != 'rport') {
-        throw new Error('no rport in candidate line: ' + line);
-      }
-      var rport = parseInt(tokens[11]);
-      // TODO: Return the most preferred srflx candidate, not
-      // just the first.
-      return {
-        external: {
-          address: address,
-          port: port
-        },
-        internal: {
-          address: raddr,
-          port: rport
-        }
-      };
-    } else if (typ === 'host') {
-      // Store the host address in case no srflx candidates are found.
-      address = tokens[4];
-      port = parseInt(tokens[5]);
-    }
-  }
-  // No 'srflx' candidate found.
-  if (address) {
-    // A host candidate must have been found.  Let's hope it's routable.
-    var endpoint = {
+module Churn {
+  var log :Logging.Log = new Logging.Log('churn');
+
+  export interface ChurnSignallingMessage {
+    webrtcMessage ?:WebRtc.SignallingMessage;
+    publicEndpoint ?:WebRtc.Endpoint;
+  }
+
+  export var filterCandidatesFromSdp = (sdp:string) : string => {
+    return sdp.split('\n').filter((s) => {
+      return s.indexOf('a=candidate') != 0;
+    }).join('\n');
+  }
+
+  var splitCandidateLine_ = (candidate:string) : string[] => {
+    var lines = candidate.split(' ');
+    if (lines.length < 8 || lines[6] != 'typ') {
+      throw new Error('cannot parse candidate line: ' + candidate);
+    }
+    return lines;
+  }
+
+  var splitHostCandidateLine_ = (candidate:string) : string[] => {
+    var lines = splitCandidateLine_(candidate)
+    var typ = lines[7];
+    if (typ != 'host') {
+      throw new Error('not a host candidate line: ' + candidate);
+    }
+    return lines;
+  }
+
+  export var extractEndpointFromCandidateLine = (
+      candidate:string) : freedom_ChurnPipe.Endpoint => {
+    var lines = splitHostCandidateLine_(candidate);
+    var address = lines[4];
+    var port = parseInt(lines[5]);
+    if (port != port) {
+      // Check for NaN.
+      throw new Error('invalid port in candidate line: ' + candidate);
+    }
+    return {
       address: address,
       port: port
     };
-    return {
-      internal: endpoint,
-      external: endpoint
-    };
-  }
-  throw new Error('no srflx or host candidate found');
-};
-
-// Connection is an implemention of the PeerConnection interface that
-// transparently obfuscates the actual traffic.
-/**
- * A peerconnection-like Freedom module which establishes obfuscated
- * connections.
- *
- * DTLS packets are intercepted by pointing WebRTC at a local "forwarding"
- * port; connectivity to the remote host is achieved with the help of
- * another preceding, short-lived, peer-to-peer connection.
- *
- * This is mostly a thin wrapper over uproxypeerconnection except for the
- * magic required during setup.
- *
- * TODO: Give the uproxypeerconnections name, to help debugging.
- * TODO: Allow obfuscation parameters be configured.
- */
-export class Connection implements peerconnection.PeerConnection<ChurnSignallingMessage> {
-
-  // The state of this peer connection.
-  public pcState :peerconnection.State;
-
-  public dataChannels :{[channelLabel:string] : peerconnection.DataChannel};
-  public peerOpenedChannelQueue :handler.Queue<peerconnection.DataChannel, void>;
-  public signalForPeerQueue :handler.Queue<ChurnSignallingMessage, void>;
-
-  // The |onceConnecting| promise is fulfilled when |pcState === CONNECTING|.
-  // i.e. when either |handleSignalMessage| is called with an offer message,
-  // or when |negotiateConnection| is called. The promise is never be rejected
-  // and is guarenteed to fulfilled before |onceConnected|.
-  public onceConnecting :Promise<void>;
-  public onceConnected :Promise<void>;
-  public onceDisconnected :Promise<void>;
-
-  // Access to this is only for debugging.
-  public peerName_ :string;
-
-  // A short-lived connection used to determine network addresses on which
-  // we might be able to communicate with the remote host.
-  private probeConnection_ :peerconnection.PeerConnection<ChurnSignallingMessage>;
-
-  // The list of all candidates returned by the probe connection.
-  private probeCandidates_ :freedom_RTCPeerConnection.RTCIceCandidate[] = [];
-
-  // Fulfills once we have collected all candidates from the probe connection.
-  private probingComplete_ :(endpoints:NatPair) => void;
-  private onceProbingComplete_ = new Promise((F, R) => {
-    this.probingComplete_ = F;
-  });
-
-  // The obfuscated connection.
-  private obfuscatedConnection_ :peerconnection.PeerConnection<ChurnSignallingMessage>;
-
-  // Fulfills once we know on which port the local obfuscated RTCPeerConnection
-  // is listening.
-  private haveWebRtcEndpoint_ :(endpoint:net.Endpoint) => void;
-  private onceHaveWebRtcEndpoint_ = new Promise((F, R) => {
-    this.haveWebRtcEndpoint_ = F;
-  });
-
-  // Fulfills once we know on which port the remote CHURN pipe is listening.
-  private haveRemoteEndpoint_ :(endpoint:net.Endpoint) => void;
-  private onceHaveRemoteEndpoint_ = new Promise((F, R) => {
-    this.haveRemoteEndpoint_ = F;
-  });
-
-  // Fulfills once we've successfully allocated the forwarding socket.
-  // At that point, we can inject its address into candidate messages destined
-  // for the local RTCPeerConnection.
-  private haveForwardingSocketEndpoint_ :(endpoint:net.Endpoint) => void;
-  private onceHaveForwardingSocketEndpoint_ = new Promise((F, R) => {
-    this.haveForwardingSocketEndpoint_ = F;
-  });
-
-  constructor(config:freedom_RTCPeerConnection.RTCConfiguration) {
-    this.signalForPeerQueue = new handler.Queue<ChurnSignallingMessage,void>();
-
-    // Configure the probe connection.  Once it completes, inform the remote
-    // peer which public endpoint we will be using.
-    this.onceProbingComplete_.then((endpoints:NatPair) => {
-      this.signalForPeerQueue.handle({
-        publicEndpoint: endpoints.external
-      });
+  }
+
+  export var setCandidateLineEndpoint = (
+      candidate:string, endpoint:freedom_ChurnPipe.Endpoint) : string => {
+    var lines = splitHostCandidateLine_(candidate);
+    lines[4] = endpoint.address;
+    lines[5] = endpoint.port.toString();
+    return lines.join(' ');
+  }
+
+  export interface NatPair {
+    internal: freedom_ChurnPipe.Endpoint;
+    external: freedom_ChurnPipe.Endpoint;
+  }
+
+  export var selectPublicAddress =
+      (candidates:freedom_RTCPeerConnection.RTCIceCandidate[])
+      : NatPair => {
+    var address :string;
+    var port :number;
+    for (var i = 0; i < candidates.length; ++i) {
+      var line = candidates[i].candidate;
+      var tokens = splitCandidateLine_(line);
+      if (tokens[2].toLowerCase() != 'udp') {
+        // Skip non-UDP candidates
+        continue;
+      }
+      var typ = tokens[7];
+      if (typ === 'srflx') {
+        address = tokens[4];
+        port = parseInt(tokens[5]);
+        if (tokens[8] != 'raddr') {
+          throw new Error('no raddr in candidate line: ' + line);
+        }
+        var raddr = tokens[9];
+        if (tokens[10] != 'rport') {
+          throw new Error('no rport in candidate line: ' + line);
+        }
+        var rport = parseInt(tokens[11]);
+        // TODO: Return the most preferred srflx candidate, not
+        // just the first.
+        return {
+          external: {
+            address: address,
+            port: port
+          },
+          internal: {
+            address: raddr,
+            port: rport
+          }
+        };
+      } else if (typ === 'host') {
+        // Store the host address in case no srflx candidates are found.
+        address = tokens[4];
+        port = parseInt(tokens[5]);
+      }
+    }
+    // No 'srflx' candidate found.
+    if (address) {
+      // A host candidate must have been found.  Let's hope it's routable.
+      var endpoint = {
+        address: address,
+        port: port
+      };
+      return {
+        internal: endpoint,
+        external: endpoint
+      };
+    }
+    throw new Error('no srflx or host candidate found');
+  };
+
+  /**
+   * A uproxypeerconnection-like Freedom module which establishes obfuscated
+   * connections.
+   *
+   * DTLS packets are intercepted by pointing WebRTC at a local "forwarding"
+   * port; connectivity to the remote host is achieved with the help of
+   * another preceding, short-lived, peer-to-peer connection.
+   *
+   * This is mostly a thin wrapper over uproxypeerconnection except for the
+   * magic required during setup.
+   *
+   * TODO: Give the uproxypeerconnections name, to help debugging.
+   * TODO: Allow obfuscation parameters be configured.
+   */
+  export class Connection implements WebRtc.PeerConnectionInterface<ChurnSignallingMessage> {
+
+    public pcState :WebRtc.State;
+    public dataChannels :{[channelLabel:string] : WebRtc.DataChannel};
+    public peerOpenedChannelQueue :Handler.Queue<WebRtc.DataChannel, void>;
+    public signalForPeerQueue :Handler.Queue<Churn.ChurnSignallingMessage, void>;
+    public peerName :string;
+
+    public onceConnecting :Promise<void>;
+    public onceConnected :Promise<void>;
+    public onceDisconnected :Promise<void>;
+
+    // A short-lived connection used to determine network addresses on which
+    // we might be able to communicate with the remote host.
+    private probeConnection_ :WebRtc.PeerConnection;
+
+    // The list of all candidates returned by the probe connection.
+    private probeCandidates_ :freedom_RTCPeerConnection.RTCIceCandidate[] = [];
+
+    // Fulfills once we have collected all candidates from the probe connection.
+    private probingComplete_ :(endpoints:NatPair) => void;
+    private onceProbingComplete_ = new Promise((F, R) => {
+      this.probingComplete_ = F;
     });
 
-    // Start the obfuscated connection.
-    this.configureObfuscatedConnection_(config);
-
-    // Once the obfuscated connection's local endpoint is known, the remote
-    // peer has sent us its public endpoint, and probing is complete, we can
-    // configure the obfuscating pipe and allow traffic to flow.
-    this.configureProbeConnection_(config);
-    Promise.all([this.onceHaveWebRtcEndpoint_,
-                 this.onceHaveRemoteEndpoint_,
-                 this.onceProbingComplete_]).then((answers:any[]) => {
-      this.configurePipes_(answers[0], answers[1], answers[2]);
+    // The obfuscated connection.
+    private obfuscatedConnection_ :WebRtc.PeerConnection;
+
+    // Fulfills once we know on which port the local obfuscated RTCPeerConnection
+    // is listening.
+    private haveWebRtcEndpoint_ :(endpoint:freedom_ChurnPipe.Endpoint) => void;
+    private onceHaveWebRtcEndpoint_ = new Promise((F, R) => {
+      this.haveWebRtcEndpoint_ = F;
     });
 
-    // Handle |pcState| and related promises.
-    this.pcState = peerconnection.State.WAITING;
-    this.onceConnecting = this.obfuscatedConnection_.onceConnecting.then(
-        () => {
-      this.pcState = peerconnection.State.CONNECTING;
+    // Fulfills once we know on which port the remote CHURN pipe is listening.
+    private haveRemoteEndpoint_ :(endpoint:freedom_ChurnPipe.Endpoint) => void;
+    private onceHaveRemoteEndpoint_ = new Promise((F, R) => {
+      this.haveRemoteEndpoint_ = F;
     });
-    this.onceConnected = this.obfuscatedConnection_.onceConnected.then(() => {
-      this.pcState = peerconnection.State.CONNECTED;
+
+    // Fulfills once we've successfully allocated the forwarding socket.
+    // At that point, we can inject its address into candidate messages destined
+    // for the local RTCPeerConnection.
+    private haveForwardingSocketEndpoint_ :(endpoint:freedom_ChurnPipe.Endpoint) => void;
+    private onceHaveForwardingSocketEndpoint_ = new Promise((F, R) => {
+      this.haveForwardingSocketEndpoint_ = F;
     });
-    this.onceDisconnected = this.obfuscatedConnection_.onceDisconnected.then(
-        () => { this.pcState = peerconnection.State.DISCONNECTED; });
-  }
-
-<<<<<<< HEAD
-  private configureProbeConnection_ = (
-      config:freedom_RTCPeerConnection.RTCConfiguration) => {
-    var probeConfig :freedom_RTCPeerConnection.RTCConfiguration = {
-      webrtcPcConfig: config.webrtcPcConfig,
-      peerName: this.peerName + '-probe',
-      initiateConnection: true
-    };
-    this.probeConnection_ = new peerconnection.PeerConnection(probeConfig);
-    this.probeConnection_.signalForPeerQueue.setSyncHandler(
-        (signal:peerconnection.SignallingMessage) => {
-      log.debug("probe connection emitted: " + JSON.stringify(signal));
-      if (signal.type === peerconnection.SignalType.CANDIDATE) {
-        this.probeCandidates_.push(signal.candidate);
-      } else if (signal.type === peerconnection.SignalType.NO_MORE_CANDIDATES) {
-        this.probeConnection_.close();
-        this.probingComplete_(selectPublicAddress(this.probeCandidates_));
-      }
-    });
-  }
-
-  // Establishes the two pipes required to sustain the obfuscated
-  // connection:
-  //  - a non-obfuscated, local only, between WebRTC and a new,
-  //    automatically allocated, port
-  //  - remote, obfuscated, port
-  private configurePipes_ = (
-      webRtcEndpoint:net.Endpoint,
-      remoteEndpoint:net.Endpoint,
-      natEndpoints:NatPair) : void => {
-    log.debug('configuring pipes...');
-    // TODO: close the pipe?
-    var localPipe = freedom['churnPipe']();
-    localPipe.bind(
-        '127.0.0.1',
-        0,
-        webRtcEndpoint.address,
-        webRtcEndpoint.port,
-        'none', // no need to obfuscate local-only traffic.
-        undefined,
-        undefined)
-    .catch((e:Error) => {
-      log.error('error setting up local pipe: ' + e.message);
-    })
-    .then(localPipe.getLocalEndpoint)
-    .then((forwardingSocketEndpoint:net.Endpoint) => {
-      this.haveForwardingSocketEndpoint_(forwardingSocketEndpoint);
-      log.info('configured local pipe between forwarding socket at ' +
-          forwardingSocketEndpoint.address + ':' +
-          forwardingSocketEndpoint.port + ' and webrtc at ' +
-          webRtcEndpoint.address + ':' + webRtcEndpoint.port);
-
-      var publicPipe = freedom['churnPipe']();
-      publicPipe.bind(
-          natEndpoints.internal.address,
-          natEndpoints.internal.port,
-          remoteEndpoint.address,
-          remoteEndpoint.port,
-          'fte',
-          ArrayBuffers.stringToArrayBuffer('FFFFFFFFFFFFFFFFFFFFFFFFFFFFFFFF'),
-          JSON.stringify({
-            'plaintext_dfa': regex2dfa('^.*$'),
-            'plaintext_max_len': 1400,
-            // This is equivalent to Rabbit cipher.
-            'ciphertext_dfa': regex2dfa('^.*$'),
-            'ciphertext_max_len': 1450
-          }))
-      .then(() => {
-        log.info('configured obfuscating pipe: ' +
-            natEndpoints.internal.address + ':' +
-            natEndpoints.internal.port + ' <-> ' +
-            remoteEndpoint.address + ':' +
-            remoteEndpoint.port);
-
-        // Connect the local pipe to the remote, obfuscating, pipe.
-        localPipe.on('message', (m:freedom_ChurnPipe.Message) => {
-          publicPipe.send(m.data);
-        });
-        publicPipe.on('message', (m:freedom_ChurnPipe.Message) => {
-          localPipe.send(m.data);
-=======
+
     constructor(probeRtcPc:freedom_RTCPeerConnection.RTCPeerConnection,
                 peerName?:string) {
       this.peerName = peerName ||
@@ -476,43 +319,10 @@
         })
         .catch((e:Error) => {
           log.error('error setting up obfuscated pipe: ' + e.message);
->>>>>>> 431a1f00
         });
-      })
-      .catch((e:Error) => {
-        log.error('error setting up obfuscated pipe: ' + e.message);
-      });
-    });
-  }
-
-<<<<<<< HEAD
-  private configureObfuscatedConnection_ =
-      (config:freedom_RTCPeerConnection.RTCConfiguration) => {
-    // We use an empty configuration to ensure that no STUN servers are pinged.
-    var obfConfig :freedom_RTCPeerConnection.RTCConfiguration = {
-      webrtcPcConfig: {
-        iceServers: []
-      },
-      peerName: this.peerName + '-obfuscated',
-      initiateConnection: config.initiateConnection
-    };
-    this.obfuscatedConnection_ = new peerconnection.PeerConnection(obfConfig);
-    this.obfuscatedConnection_.signalForPeerQueue.setSyncHandler(
-        (signal:peerconnection.SignallingMessage) => {
-      // Super-paranoid check: remove candidates from SDP messages.
-      // This can happen if a connection is re-negotiated.
-      // TODO: We can safely remove this once we can reliably interrogate
-      //       peerconnection endpoints.
-      if (signal.type === peerconnection.SignalType.OFFER ||
-          signal.type === peerconnection.SignalType.ANSWER) {
-        signal.description.sdp =
-            filterCandidatesFromSdp(signal.description.sdp);
-      }
-      if (signal.type === peerconnection.SignalType.CANDIDATE) {
-        if (!signal.candidate || !signal.candidate.candidate) {
-          log.error('null candidate!');
-          return;
-=======
+      });
+    }
+
     private configureObfuscatedConnection_ = () => {
       // We use an empty configuration to ensure that no STUN servers are pinged.
       var obfConfig :freedom_RTCPeerConnection.RTCConfiguration = {
@@ -552,84 +362,72 @@
                 address: '0.0.0.0',
                 port: 0
               });
->>>>>>> 431a1f00
-        }
-        // This will tell us on which port webrtc is operating.
-        // Record it and inject a fake endpoint, to be sure the remote
-        // side never knows the real address (can be an issue when both
-        // hosts are on the same network).
-        this.haveWebRtcEndpoint_(
-          extractEndpointFromCandidateLine(
-            signal.candidate.candidate));
-        signal.candidate.candidate =
-          setCandidateLineEndpoint(
-            signal.candidate.candidate, {
-              address: '0.0.0.0',
-              port: 0
-            });
+        }
+        var churnSignal :Churn.ChurnSignallingMessage = {
+          webrtcMessage: signal
+        };
+        this.signalForPeerQueue.handle(churnSignal);
+      });
+      // NOTE: Replacing |this.dataChannels| in this way breaks recursive nesting.
+      // If the caller or |obfuscatedConnection_| applies the same approach,
+      // the code will break in hard-to-debug fashion.  This could be
+      // addressed by using a javascript "getter", or by changing the
+      // WebRtc.PeerConnection API.
+      this.dataChannels = this.obfuscatedConnection_.dataChannels;
+      this.peerOpenedChannelQueue =
+          this.obfuscatedConnection_.peerOpenedChannelQueue;
+    }
+
+    public negotiateConnection = () : Promise<void> => {
+      // TODO: propagate errors.
+      log.debug('negotiating obfuscated connection...');
+      return this.obfuscatedConnection_.negotiateConnection();
+    }
+
+    // Forward the message to the relevant stage: churn-pipe or obfuscated.
+    // In the case of obfuscated signalling channel messages, we inject our
+    // local forwarding socket's endpoint.
+    public handleSignalMessage = (
+        message:Churn.ChurnSignallingMessage) : void => {
+      if (message.publicEndpoint !== undefined) {
+        this.haveRemoteEndpoint_(message.publicEndpoint);
       }
-      var churnSignal :ChurnSignallingMessage = {
-        webrtcMessage: signal
-      };
-      this.signalForPeerQueue.handle(churnSignal);
-    });
-    // NOTE: Replacing |this.dataChannels| in this way breaks recursive nesting.
-    // If the caller or |obfuscatedConnection_| applies the same approach,
-    // the code will break in hard-to-debug fashion.  This could be
-    // addressed by using a javascript "getter", or by changing the
-    // peerconnection.PeerConnection API.
-    this.dataChannels = this.obfuscatedConnection_.dataChannels;
-    this.peerOpenedChannelQueue =
-        this.obfuscatedConnection_.peerOpenedChannelQueue;
-  }
-
-  public negotiateConnection = () : Promise<void> => {
-    // TODO: propagate errors.
-    log.debug('negotiating obfuscated connection...');
-    return this.obfuscatedConnection_.negotiateConnection();
-  }
-
-  // Forward the message to the relevant stage: churn-pipe or obfuscated.
-  // In the case of obfuscated signalling channel messages, we inject our
-  // local forwarding socket's endpoint.
-  public handleSignalMessage = (
-      message:ChurnSignallingMessage) : void => {
-    if (message.publicEndpoint !== undefined) {
-      this.haveRemoteEndpoint_(message.publicEndpoint);
-    }
-    if (message.webrtcMessage) {
-      var signal = message.webrtcMessage;
-      if (signal.type === peerconnection.SignalType.CANDIDATE) {
-        this.onceHaveForwardingSocketEndpoint_.then(
-            (forwardingSocketEndpoint:net.Endpoint) => {
-          signal.candidate.candidate =
-              setCandidateLineEndpoint(
-                  signal.candidate.candidate, forwardingSocketEndpoint);
+      if (message.webrtcMessage) {
+        var signal = message.webrtcMessage;
+        if (signal.type === WebRtc.SignalType.CANDIDATE) {
+          this.onceHaveForwardingSocketEndpoint_.then(
+              (forwardingSocketEndpoint:freedom_ChurnPipe.Endpoint) => {
+            signal.candidate.candidate =
+                setCandidateLineEndpoint(
+                    signal.candidate.candidate, forwardingSocketEndpoint);
+            this.obfuscatedConnection_.handleSignalMessage(signal);
+          });
+        } else if (signal.type == WebRtc.SignalType.OFFER ||
+                   signal.type == WebRtc.SignalType.ANSWER) {
+          // Remove candidates from the SDP.  This is redundant, but ensures
+          // that a bug in the remote client won't cause us to send
+          // unobfuscated traffic.
+          signal.description.sdp =
+              filterCandidatesFromSdp(signal.description.sdp);
           this.obfuscatedConnection_.handleSignalMessage(signal);
-        });
-      } else if (signal.type == peerconnection.SignalType.OFFER ||
-                 signal.type == peerconnection.SignalType.ANSWER) {
-        // Remove candidates from the SDP.  This is redundant, but ensures
-        // that a bug in the remote client won't cause us to send
-        // unobfuscated traffic.
-        signal.description.sdp =
-            filterCandidatesFromSdp(signal.description.sdp);
-        this.obfuscatedConnection_.handleSignalMessage(signal);
+        }
       }
     }
-  }
-
-  public openDataChannel = (channelLabel:string,
-      options?:freedom_RTCPeerConnection.RTCDataChannelInit)
-      : Promise<peerconnection.DataChannel> => {
-    return this.obfuscatedConnection_.openDataChannel(channelLabel);
-  }
-
-  public close = () : void => {
-    this.obfuscatedConnection_.close();
-  }
-
-  public toString = () : string => {
-    return this.obfuscatedConnection_.toString();
-  };
-}+
+    public openDataChannel = (channelLabel:string,
+        options?:freedom_RTCPeerConnection.RTCDataChannelInit)
+        : Promise<WebRtc.DataChannel> => {
+      return this.obfuscatedConnection_.openDataChannel(channelLabel);
+    }
+
+    public close = () : void => {
+      this.obfuscatedConnection_.close();
+    }
+
+    public toString = () : string => {
+      return this.obfuscatedConnection_.toString();
+    };
+  }
+}
+
+export = Churn;