/// <reference path='../../../third_party/typings/es6-promise/es6-promise.d.ts' />
/// <reference path='../../../third_party/freedom-typings/freedom-common.d.ts' />
/// <reference path='../../../third_party/freedom-typings/udp-socket.d.ts' />
/// <reference path='../../../third_party/ipaddrjs/ipaddrjs.d.ts' />

// TODO(ldixon): reorganize the utransformers and rename uproxy-obfuscators.
// Ideal:
//  import Transformer = require('uproxy-obfuscators/transformer');
// Current:
/// <reference path='../../../third_party/uTransformers/utransformers.d.ts' />


// TODO(ldixon): re-enable FTE and regex2dfa. But this time, start with a pre-
// computed set of DFAs because the regex2dfa.js library is 4MB in size. Also
// experiment with uglify and zip to see if that size drops significantly.
//
// import regex2dfa = require('regex2dfa');

import arraybuffers = require('../../../third_party/uproxy-lib/arraybuffers/arraybuffers');
import signal = require('../../../third_party/uproxy-lib/webrtc/signal');
import peerconnection = require('../../../third_party/uproxy-lib/webrtc/peerconnection');
import signals = require('../../../third_party/uproxy-lib/webrtc/signals');
import handler = require('../../../third_party/uproxy-lib/handler/queue');
import random = require('../../../third_party/uproxy-lib/crypto/random');

import net = require('../net/net.types');
import churn_pipe_types = require('../churn-pipe/freedom-module.interface');

import churn_types = require('./churn.types');
import ChurnSignallingMessage = churn_types.ChurnSignallingMessage;

import ipaddr = require('ipaddr.js');

import logging = require('../../../third_party/uproxy-lib/logging/logging');
var log :logging.Log = new logging.Log('churn');

  export var filterCandidatesFromSdp = (sdp:string) : string => {
    return sdp.split('\n').filter((s) => {
      return s.indexOf('a=candidate') != 0;
    }).join('\n');
  }

  var splitCandidateLine_ = (candidate:string) : string[] => {
    var lines = candidate.split(' ');
    if (lines.length < 8 || lines[6] != 'typ') {
      throw new Error('cannot parse candidate line: ' + candidate);
    }
    return lines;
  }

  var splitHostCandidateLine_ = (candidate:string) : string[] => {
    var lines = splitCandidateLine_(candidate)
    var typ = lines[7];
    if (typ != 'host') {
      throw new Error('not a host candidate line: ' + candidate);
    }
    return lines;
  }

  export var extractEndpointFromCandidateLine = (
      candidate:string) : net.Endpoint => {
    var lines = splitHostCandidateLine_(candidate);
    var address = lines[4];
    var port = parseInt(lines[5]);
    if (port != port) {
      // Check for NaN.
      throw new Error('invalid port in candidate line: ' + candidate);
    }
    return {
      address: address,
      port: port
    };
  }

  export var setCandidateLineEndpoint = (
      candidate:string, endpoint:net.Endpoint) : string => {
    var lines = splitHostCandidateLine_(candidate);
    lines[4] = endpoint.address;
    lines[5] = endpoint.port.toString();
    return lines.join(' ');
  }

  export interface NatPair {
    internal: net.Endpoint;
    external: net.Endpoint;
  }

  export var selectPublicAddress =
      (candidates:freedom_RTCPeerConnection.RTCIceCandidate[])
      : NatPair => {
    // TODO: Note that we cannot currently support IPv6 addresses:
    //         https://github.com/uProxy/uproxy/issues/1107
    var address :string;
    var port :number;
    for (var i = 0; i < candidates.length; ++i) {
      var line = candidates[i].candidate;
      var tokens = splitCandidateLine_(line);
      if (tokens[2].toLowerCase() != 'udp') {
        // Skip non-UDP candidates
        continue;
      }
      var typ = tokens[7];
      if (typ === 'srflx') {
        address = tokens[4];
        if (ipaddr.process(address).kind() === 'ipv6') {
          continue;
        }
        port = parseInt(tokens[5]);
        if (tokens[8] != 'raddr') {
          throw new Error('no raddr in candidate line: ' + line);
        }
        var raddr = tokens[9];
        if (ipaddr.process(raddr).kind() === 'ipv6') {
          continue;
        }
        if (tokens[10] != 'rport') {
          throw new Error('no rport in candidate line: ' + line);
        }
        var rport = parseInt(tokens[11]);
        // TODO: Return the most preferred srflx candidate, not
        // just the first.
        return {
          external: {
            address: address,
            port: port
          },
          internal: {
            address: raddr,
            port: rport
          }
        };
      } else if (typ === 'host') {
        // Store the host address in case no srflx candidates are found.
        if (ipaddr.process(tokens[4]).kind() !== 'ipv6') {
          address = tokens[4];
          port = parseInt(tokens[5]);
        }
      }
    }
    // No 'srflx' candidate found.
    if (address) {
      // A host candidate must have been found.  Let's hope it's routable.
      var endpoint = {
        address: address,
        port: port
      };
      return {
        internal: endpoint,
        external: endpoint
      };
    }
    throw new Error('no srflx or host candidate found');
  };

  /**
   * A uproxypeerconnection-like Freedom module which establishes obfuscated
   * connections.
   *
   * DTLS packets are intercepted by pointing WebRTC at a local "forwarding"
   * port; connectivity to the remote host is achieved with the help of
   * another preceding, short-lived, peer-to-peer connection.
   *
   * This is mostly a thin wrapper over uproxypeerconnection except for the
   * magic required during setup.
   *
   * TODO: Give the uproxypeerconnections name, to help debugging.
   * TODO: Allow obfuscation parameters be configured.
   */
  export class Connection implements peerconnection.PeerConnection<ChurnSignallingMessage> {

    public pcState :peerconnection.State;
    public dataChannels :{[channelLabel:string] : peerconnection.DataChannel};
    public peerOpenedChannelQueue :handler.QueueHandler<peerconnection.DataChannel, void>;
    public signalForPeerQueue :handler.Queue<ChurnSignallingMessage, void>;
    public peerName :string;

    public onceConnecting :Promise<void>;
    public onceConnected :Promise<void>;
    public onceDisconnected :Promise<void>;

    // A short-lived connection used to determine network addresses on which
    // we might be able to communicate with the remote host.
    private probeConnection_
<<<<<<< HEAD
        :peerconnection.PeerConnection<signals.Message>;
=======
        :peerconnection.PeerConnection<signal.Message>;
>>>>>>> 4cdfee58

    // The list of all candidates returned by the probe connection.
    private probeCandidates_ :freedom_RTCPeerConnection.RTCIceCandidate[] = [];

    // Fulfills once we have collected all candidates from the probe connection.
    private probingComplete_ :(endpoints:NatPair) => void;
    private onceProbingComplete_ = new Promise((F, R) => {
      this.probingComplete_ = F;
    });

    // The obfuscated connection.
    private obfuscatedConnection_
<<<<<<< HEAD
        :peerconnection.PeerConnection<signals.Message>;
=======
        :peerconnection.PeerConnection<signal.Message>;
>>>>>>> 4cdfee58

    // Fulfills once we know on which port the local obfuscated RTCPeerConnection
    // is listening.
    private haveWebRtcEndpoint_ :(endpoint:net.Endpoint) => void;
    private onceHaveWebRtcEndpoint_ = new Promise((F, R) => {
      this.haveWebRtcEndpoint_ = F;
    });

    // Fulfills once we know on which port the remote CHURN pipe is listening.
    private haveRemoteEndpoint_ :(endpoint:net.Endpoint) => void;
    private onceHaveRemoteEndpoint_ = new Promise((F, R) => {
      this.haveRemoteEndpoint_ = F;
    });

    // Fulfills once we've successfully allocated the forwarding socket.
    // At that point, we can inject its address into candidate messages destined
    // for the local RTCPeerConnection.
    private haveForwardingSocketEndpoint_ :(endpoint:net.Endpoint) => void;
    private onceHaveForwardingSocketEndpoint_ = new Promise((F, R) => {
      this.haveForwardingSocketEndpoint_ = F;
    });

    private static internalConnectionId_ = 0;

    constructor(probeRtcPc:freedom_RTCPeerConnection.RTCPeerConnection,
                peerName?:string) {
      this.peerName = peerName || 'churn-connection-' +
          (++Connection.internalConnectionId_);

      this.signalForPeerQueue = new handler.Queue<ChurnSignallingMessage,void>();

      // Configure the probe connection.  Once it completes, inform the remote
      // peer which public endpoint we will be using.
      this.onceProbingComplete_.then((endpoints:NatPair) => {
        this.signalForPeerQueue.handle({
          publicEndpoint: endpoints.external
        });
      });

      // Start the obfuscated connection.
      this.configureObfuscatedConnection_();

      // Once the obfuscated connection's local endpoint is known, the remote
      // peer has sent us its public endpoint, and probing is complete, we can
      // configure the obfuscating pipe and allow traffic to flow.
      this.configureProbeConnection_(probeRtcPc);
      Promise.all([this.onceHaveWebRtcEndpoint_,
                   this.onceHaveRemoteEndpoint_,
                   this.onceProbingComplete_]).then((answers:any[]) => {
        this.configurePipes_(answers[0], answers[1], answers[2]);
      });

      // Handle |pcState| and related promises.
      this.pcState = peerconnection.State.WAITING;
      this.onceConnecting = this.obfuscatedConnection_.onceConnecting.then(
          () => {
        this.pcState = peerconnection.State.CONNECTING;
      });
      this.onceConnected = this.obfuscatedConnection_.onceConnected.then(() => {
        this.pcState = peerconnection.State.CONNECTED;
      });
      this.onceDisconnected = this.obfuscatedConnection_.onceDisconnected.then(
          () => { this.pcState = peerconnection.State.DISCONNECTED; });

      // Debugging.
      this.onceProbingComplete_.then((endpoint:NatPair) => {
        log.debug('%1: NAT endpoints of probe connection are %2',
            this.peerName,
            JSON.stringify(endpoint));
      });
      this.onceHaveWebRtcEndpoint_.then((endpoint:net.Endpoint) => {
        log.debug('%1: obfuscated connection is bound to %2',
            this.peerName,
            JSON.stringify(endpoint));
      });
      this.onceHaveRemoteEndpoint_.then((endpoint:net.Endpoint) => {
        log.debug('%1: remote peer is contactable at %2',
            this.peerName,
            JSON.stringify(endpoint));
      });
    }

    private configureProbeConnection_ = (
        freedomPc:freedom_RTCPeerConnection.RTCPeerConnection) => {
      var probePeerName = this.peerName + '-probe';
      this.probeConnection_ = new peerconnection.PeerConnectionClass(
          freedomPc, probePeerName);
      this.probeConnection_.signalForPeerQueue.setSyncHandler(
<<<<<<< HEAD
          (signal:signals.Message) => {
        if (signal.type === signals.Type.CANDIDATE) {
          this.probeCandidates_.push(signal.candidate);
        } else if (signal.type === signals.Type.NO_MORE_CANDIDATES) {
=======
          (message:signal.Message) => {
        if (message.type === signal.Type.CANDIDATE) {
          this.probeCandidates_.push(message.candidate);
        } else if (message.type === signal.Type.NO_MORE_CANDIDATES) {
>>>>>>> 4cdfee58
          this.probeConnection_.close();
          this.probingComplete_(selectPublicAddress(this.probeCandidates_));
        }
      });
      this.probeConnection_.negotiateConnection();
    }

    // Establishes the two pipes required to sustain the obfuscated
    // connection:
    //  - a non-obfuscated, local only, between WebRTC and a new,
    //    automatically allocated, port
    //  - remote, obfuscated, port
    private configurePipes_ = (
        webRtcEndpoint:net.Endpoint,
        remoteEndpoint:net.Endpoint,
        natEndpoints:NatPair) : void => {
      var localPipe = freedom['churnPipe']();
      localPipe.bind(
          '127.0.0.1',
          0,
          webRtcEndpoint.address,
          webRtcEndpoint.port,
          'none', // no need to obfuscate local-only traffic.
          undefined,
          undefined)
      .catch((e:Error) => {
        log.error('%1: error establishing local pipe: %2',
            this.peerName,
            e.message);
      })
      .then(localPipe.getLocalEndpoint)
      .then((forwardingSocketEndpoint:net.Endpoint) => {
        this.haveForwardingSocketEndpoint_(forwardingSocketEndpoint);
        log.info('%1: configured local pipe between %2 and %3',
            this.peerName,
            JSON.stringify(forwardingSocketEndpoint),
            JSON.stringify(webRtcEndpoint));

        var publicPipe = freedom['churnPipe']();
        publicPipe.bind(
            natEndpoints.internal.address,
            natEndpoints.internal.port,
            remoteEndpoint.address,
            remoteEndpoint.port,
            'caesar',
            new Uint8Array([13]).buffer,
            {})
        // TODO(ldixon): renable FTE support instead of caesar cipher.
        // publicPipe.bind(
        //     natEndpoints.internal.address,
        //     natEndpoints.internal.port,
        //     remoteEndpoint.address,
        //     remoteEndpoint.port,
        //     'fte',
        //     arraybuffers.stringToArrayBuffer('FFFFFFFFFFFFFFFFFFFFFFFFFFFFFFFF'),
        //     JSON.stringify({
        //       'plaintext_dfa': regex2dfa('^.*$'),
        //       'plaintext_max_len': 1400,
        //       // This is equivalent to Rabbit cipher.
        //       'ciphertext_dfa': regex2dfa('^.*$'),
        //       'ciphertext_max_len': 1450
        //     }))
        .then(() => {
          log.info('%1: configured obfuscating pipe between %2 and %3',
              this.peerName,
              JSON.stringify(natEndpoints.internal),
              JSON.stringify(remoteEndpoint));

          // Connect the local pipe to the remote, obfuscating, pipe.
          localPipe.on('message', (m:churn_pipe_types.Message) => {
            publicPipe.send(m.data);
          });
          publicPipe.on('message', (m:churn_pipe_types.Message) => {
            localPipe.send(m.data);
          });
        })
        .catch((e:Error) => {
          log.error('%1: error establishing obfuscated pipe: %2',
            this.peerName,
            e.message);
        });
      });
    }

    private configureObfuscatedConnection_ = () => {
      // We use an empty configuration to ensure that no STUN servers are pinged.
      var obfConfig :freedom_RTCPeerConnection.RTCConfiguration = {
        iceServers: []
      };
      var obfPeerName = this.peerName + '-obfuscated';
      var freedomPc = freedom['core.rtcpeerconnection'](obfConfig);
      this.obfuscatedConnection_ = new peerconnection.PeerConnectionClass(
          freedomPc, obfPeerName);
      this.obfuscatedConnection_.signalForPeerQueue.setSyncHandler(
<<<<<<< HEAD
          (signal:signals.Message) => {
=======
          (message:signal.Message) => {
>>>>>>> 4cdfee58
        // Super-paranoid check: remove candidates from SDP messages.
        // This can happen if a connection is re-negotiated.
        // TODO: We can safely remove this once we can reliably interrogate
        //       peerconnection endpoints.
<<<<<<< HEAD
        if (signal.type === signals.Type.OFFER ||
            signal.type === signals.Type.ANSWER) {
          signal.description.sdp =
              filterCandidatesFromSdp(signal.description.sdp);
        }
        if (signal.type === signals.Type.CANDIDATE) {
=======
        if (message.type === signal.Type.OFFER ||
            message.type === signal.Type.ANSWER) {
          message.description.sdp =
              filterCandidatesFromSdp(message.description.sdp);
        }
        if (message.type === signal.Type.CANDIDATE) {
>>>>>>> 4cdfee58
          // This will tell us on which port webrtc is operating.
          // Record it and inject a fake endpoint, to be sure the remote
          // side never knows the real address (can be an issue when both
          // hosts are on the same network).
          try {
            if (!message.candidate || !message.candidate.candidate) {
              throw new Error('no candidate line');
            }
            var address = extractEndpointFromCandidateLine(
                message.candidate.candidate);
            // TODO: We cannot currently support IPv6 addresses:
            //         https://github.com/uProxy/uproxy/issues/1107
            if (ipaddr.process(address.address).kind() === 'ipv6') {
              throw new Error('ipv6 unsupported');
            }
            this.haveWebRtcEndpoint_(address);
            message.candidate.candidate =
              setCandidateLineEndpoint(
                message.candidate.candidate, {
                  address: '0.0.0.0',
                  port: 0
                });
          } catch (e) {
            log.debug('%1: ignoring candidate line %2: %3',
                this.peerName,
                JSON.stringify(message),
                e.message);
          }
        }
        var churnSignal :ChurnSignallingMessage = {
          webrtcMessage: message
        };
        this.signalForPeerQueue.handle(churnSignal);
      });
      // NOTE: Replacing |this.dataChannels| in this way breaks recursive nesting.
      // If the caller or |obfuscatedConnection_| applies the same approach,
      // the code will break in hard-to-debug fashion.  This could be
      // addressed by using a javascript "getter", or by changing the
      // peerconnection.PeerConnection API.
      this.dataChannels = this.obfuscatedConnection_.dataChannels;
      this.peerOpenedChannelQueue =
          this.obfuscatedConnection_.peerOpenedChannelQueue;
    }

    public negotiateConnection = () : Promise<void> => {
      return this.obfuscatedConnection_.negotiateConnection();
    }

    // Forward the message to the relevant stage: churn-pipe or obfuscated.
    // In the case of obfuscated signalling channel messages, we inject our
    // local forwarding socket's endpoint.
    public handleSignalMessage = (
        churnMessage:ChurnSignallingMessage) : void => {
      if (churnMessage.publicEndpoint !== undefined) {
        this.haveRemoteEndpoint_(churnMessage.publicEndpoint);
      }
<<<<<<< HEAD
      if (message.webrtcMessage) {
        var signal = message.webrtcMessage;
        if (signal.type === signals.Type.CANDIDATE) {
=======
      if (churnMessage.webrtcMessage) {
        var message = churnMessage.webrtcMessage;
        if (message.type === signal.Type.CANDIDATE) {
>>>>>>> 4cdfee58
          this.onceHaveForwardingSocketEndpoint_.then(
              (forwardingSocketEndpoint:net.Endpoint) => {
            message.candidate.candidate =
                setCandidateLineEndpoint(
                    message.candidate.candidate, forwardingSocketEndpoint);
            this.obfuscatedConnection_.handleSignalMessage(message);
          });
<<<<<<< HEAD
        } else if (signal.type == signals.Type.OFFER ||
                   signal.type == signals.Type.ANSWER) {
=======
        } else if (message.type == signal.Type.OFFER ||
                   message.type == signal.Type.ANSWER) {
>>>>>>> 4cdfee58
          // Remove candidates from the SDP.  This is redundant, but ensures
          // that a bug in the remote client won't cause us to send
          // unobfuscated traffic.
          message.description.sdp =
              filterCandidatesFromSdp(message.description.sdp);
          this.obfuscatedConnection_.handleSignalMessage(message);
        }
      }
    }

    public openDataChannel = (channelLabel:string,
        options?:freedom_RTCPeerConnection.RTCDataChannelInit)
        : Promise<peerconnection.DataChannel> => {
      return this.obfuscatedConnection_.openDataChannel(channelLabel);
    }

    public close = () : void => {
      this.obfuscatedConnection_.close();
    }

    public toString = () : string => {
      return this.obfuscatedConnection_.toString();
    };
  }<|MERGE_RESOLUTION|>--- conflicted
+++ resolved
@@ -17,21 +17,18 @@
 // import regex2dfa = require('regex2dfa');
 
 import arraybuffers = require('../../../third_party/uproxy-lib/arraybuffers/arraybuffers');
-import signal = require('../../../third_party/uproxy-lib/webrtc/signal');
+import churn_pipe_types = require('../churn-pipe/freedom-module.interface');
+import churn_types = require('./churn.types');
+import handler = require('../../../third_party/uproxy-lib/handler/queue');
+import ipaddr = require('ipaddr.js');
+import logging = require('../../../third_party/uproxy-lib/logging/logging');
+import net = require('../net/net.types');
 import peerconnection = require('../../../third_party/uproxy-lib/webrtc/peerconnection');
+import random = require('../../../third_party/uproxy-lib/crypto/random');
 import signals = require('../../../third_party/uproxy-lib/webrtc/signals');
-import handler = require('../../../third_party/uproxy-lib/handler/queue');
-import random = require('../../../third_party/uproxy-lib/crypto/random');
-
-import net = require('../net/net.types');
-import churn_pipe_types = require('../churn-pipe/freedom-module.interface');
-
-import churn_types = require('./churn.types');
+
 import ChurnSignallingMessage = churn_types.ChurnSignallingMessage;
 
-import ipaddr = require('ipaddr.js');
-
-import logging = require('../../../third_party/uproxy-lib/logging/logging');
 var log :logging.Log = new logging.Log('churn');
 
   export var filterCandidatesFromSdp = (sdp:string) : string => {
@@ -181,11 +178,7 @@
     // A short-lived connection used to determine network addresses on which
     // we might be able to communicate with the remote host.
     private probeConnection_
-<<<<<<< HEAD
         :peerconnection.PeerConnection<signals.Message>;
-=======
-        :peerconnection.PeerConnection<signal.Message>;
->>>>>>> 4cdfee58
 
     // The list of all candidates returned by the probe connection.
     private probeCandidates_ :freedom_RTCPeerConnection.RTCIceCandidate[] = [];
@@ -198,11 +191,7 @@
 
     // The obfuscated connection.
     private obfuscatedConnection_
-<<<<<<< HEAD
         :peerconnection.PeerConnection<signals.Message>;
-=======
-        :peerconnection.PeerConnection<signal.Message>;
->>>>>>> 4cdfee58
 
     // Fulfills once we know on which port the local obfuscated RTCPeerConnection
     // is listening.
@@ -291,17 +280,10 @@
       this.probeConnection_ = new peerconnection.PeerConnectionClass(
           freedomPc, probePeerName);
       this.probeConnection_.signalForPeerQueue.setSyncHandler(
-<<<<<<< HEAD
-          (signal:signals.Message) => {
-        if (signal.type === signals.Type.CANDIDATE) {
-          this.probeCandidates_.push(signal.candidate);
-        } else if (signal.type === signals.Type.NO_MORE_CANDIDATES) {
-=======
-          (message:signal.Message) => {
-        if (message.type === signal.Type.CANDIDATE) {
+          (message:signals.Message) => {
+        if (message.type === signals.Type.CANDIDATE) {
           this.probeCandidates_.push(message.candidate);
-        } else if (message.type === signal.Type.NO_MORE_CANDIDATES) {
->>>>>>> 4cdfee58
+        } else if (message.type === signals.Type.NO_MORE_CANDIDATES) {
           this.probeConnection_.close();
           this.probingComplete_(selectPublicAddress(this.probeCandidates_));
         }
@@ -396,30 +378,17 @@
       this.obfuscatedConnection_ = new peerconnection.PeerConnectionClass(
           freedomPc, obfPeerName);
       this.obfuscatedConnection_.signalForPeerQueue.setSyncHandler(
-<<<<<<< HEAD
-          (signal:signals.Message) => {
-=======
-          (message:signal.Message) => {
->>>>>>> 4cdfee58
+          (message:signals.Message) => {
         // Super-paranoid check: remove candidates from SDP messages.
         // This can happen if a connection is re-negotiated.
         // TODO: We can safely remove this once we can reliably interrogate
         //       peerconnection endpoints.
-<<<<<<< HEAD
-        if (signal.type === signals.Type.OFFER ||
-            signal.type === signals.Type.ANSWER) {
-          signal.description.sdp =
-              filterCandidatesFromSdp(signal.description.sdp);
-        }
-        if (signal.type === signals.Type.CANDIDATE) {
-=======
-        if (message.type === signal.Type.OFFER ||
-            message.type === signal.Type.ANSWER) {
+        if (message.type === signals.Type.OFFER ||
+            message.type === signals.Type.ANSWER) {
           message.description.sdp =
               filterCandidatesFromSdp(message.description.sdp);
         }
-        if (message.type === signal.Type.CANDIDATE) {
->>>>>>> 4cdfee58
+        if (message.type === signals.Type.CANDIDATE) {
           // This will tell us on which port webrtc is operating.
           // Record it and inject a fake endpoint, to be sure the remote
           // side never knows the real address (can be an issue when both
@@ -476,15 +445,9 @@
       if (churnMessage.publicEndpoint !== undefined) {
         this.haveRemoteEndpoint_(churnMessage.publicEndpoint);
       }
-<<<<<<< HEAD
-      if (message.webrtcMessage) {
-        var signal = message.webrtcMessage;
-        if (signal.type === signals.Type.CANDIDATE) {
-=======
       if (churnMessage.webrtcMessage) {
         var message = churnMessage.webrtcMessage;
-        if (message.type === signal.Type.CANDIDATE) {
->>>>>>> 4cdfee58
+        if (message.type === signals.Type.CANDIDATE) {
           this.onceHaveForwardingSocketEndpoint_.then(
               (forwardingSocketEndpoint:net.Endpoint) => {
             message.candidate.candidate =
@@ -492,13 +455,8 @@
                     message.candidate.candidate, forwardingSocketEndpoint);
             this.obfuscatedConnection_.handleSignalMessage(message);
           });
-<<<<<<< HEAD
-        } else if (signal.type == signals.Type.OFFER ||
-                   signal.type == signals.Type.ANSWER) {
-=======
-        } else if (message.type == signal.Type.OFFER ||
-                   message.type == signal.Type.ANSWER) {
->>>>>>> 4cdfee58
+        } else if (message.type == signals.Type.OFFER ||
+                   message.type == signals.Type.ANSWER) {
           // Remove candidates from the SDP.  This is redundant, but ensures
           // that a bug in the remote client won't cause us to send
           // unobfuscated traffic.
