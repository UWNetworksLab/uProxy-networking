--- conflicted
+++ resolved
@@ -119,13 +119,9 @@
         'close',
         'send'
       ]);
-<<<<<<< HEAD
+    (<any>mockTcpConnection.send).and.returnValue(Promise.resolve({ bytesWritten: 1 }));
     mockTcpConnection.dataFromSocketQueue = new handler.Queue<ArrayBuffer,void>();
     mockDataFromPeerQueue = new handler.Queue<peerconnection.Data,void>();
-=======
-    mockTcpConnection.dataFromSocketQueue = new Handler.Queue<ArrayBuffer,void>();
-    (<any>mockTcpConnection.send).and.returnValue(Promise.resolve({ bytesWritten: 1 }));
->>>>>>> baa8bc87
 
     mockDataChannel = <any>{
       close: jasmine.createSpy('close'),
@@ -252,10 +248,10 @@
     // The data channel is closed before the session starts.
     mockDataChannel.onceClosed = voidPromise;
 
-    var message :WebRtc.Data = {
+    var message :peerconnection.Data = {
       buffer: new Uint8Array([1,2,3]).buffer
     };
-    var onceMessageHandled = mockDataChannel.dataFromPeerQueue.handle(message);
+    var onceMessageHandled = mockDataFromPeerQueue.handle(message);
 
     session.start().then(session.onceStopped).then(() => {
       return onceMessageHandled;
@@ -272,7 +268,7 @@
 
     // The TCP connection is closed before the session starts.
     mockTcpConnection.onceConnected = Promise.resolve(mockConnectionInfo);
-    mockTcpConnection.onceClosed = Promise.resolve(Tcp.SocketCloseKind.WE_CLOSED_IT);
+    mockTcpConnection.onceClosed = Promise.resolve(tcp.SocketCloseKind.WE_CLOSED_IT);
     (<any>mockTcpConnection.isClosed).and.returnValue(true);
 
     var buffer = new Uint8Array([1,2,3]).buffer;
