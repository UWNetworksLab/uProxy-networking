{
  "name": "RTC to Net peer",
  "description": "Proxy remote connections to their destination.",
  "app": {
    "script": [
      "netclient.js",
      "udpclient.js",
      "rtc-to-net.js",
      "../common/arraybuffers.js"
    ]
  },
  "dependencies": {
    "transport": {
      "url": "../freedom-providers/transport.webrtc.json",
      "api": "transport"
    }
  },
  "permissions": [
<<<<<<< HEAD
    "core.socket",
    "core.udpsocket"
=======
    "core.tcpsocket",
    "core.peerconnection"
>>>>>>> 4ac33328
  ]
}<|MERGE_RESOLUTION|>--- conflicted
+++ resolved
@@ -16,12 +16,8 @@
     }
   },
   "permissions": [
-<<<<<<< HEAD
-    "core.socket",
+    "core.tcpsocket",
+    "core.peerconnection",
     "core.udpsocket"
-=======
-    "core.tcpsocket",
-    "core.peerconnection"
->>>>>>> 4ac33328
   ]
 }