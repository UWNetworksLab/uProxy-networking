{
  "name": "RTC to Net peer",
  "description": "Proxy remote connections to their destination.",
  "app": {
    "script": [
      "netclient.js",
      "rtc-to-net.js",
      "../common/arraybuffers.js"
    ]
  },
  "dependencies": {
    "transport": {
      "url": "../freedom-providers/transport.webrtc.json",
      "api": "transport"
    }
  },
  "permissions": [
<<<<<<< HEAD
    "core.tcpsocket",
    "core.peerconnection"
=======
    "core.socket"
>>>>>>> 94c57886
  ]
}<|MERGE_RESOLUTION|>--- conflicted
+++ resolved
@@ -15,11 +15,7 @@
     }
   },
   "permissions": [
-<<<<<<< HEAD
     "core.tcpsocket",
     "core.peerconnection"
-=======
-    "core.socket"
->>>>>>> 94c57886
   ]
 }