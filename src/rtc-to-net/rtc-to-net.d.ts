--- conflicted
+++ resolved
@@ -26,9 +26,7 @@
     public toString :() => string;
   }
   class Session {
-<<<<<<< HEAD
-    constructor(channelLabel_:string,
-                peerConnection_:freedom_UproxyPeerConnection.Pc,
+    constructor(channel:WebRtc.DataChannel,
                 proxyConfig:ProxyConfig,
                 bytesSentToPeer:Handler.Queue<number,void>);
 
@@ -39,13 +37,6 @@
     public onceStopped :() => Promise<void>;
     public isStopped :() => boolean;
 
-=======
-      constructor(channel:WebRtc.DataChannel,
-                  proxyConfig:ProxyConfig,
-                  bytesReceivedFromPeer:Handler.Queue<number,void>,
-                  bytesSentToPeer:Handler.Queue<number,void>);
-    public close :() => void;
->>>>>>> 5f944159
     public proxyConfig :ProxyConfig;
     public tcpConnection :Tcp.Connection;
     public channelLabel :() => string;
