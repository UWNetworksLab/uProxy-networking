--- conflicted
+++ resolved
@@ -12,11 +12,6 @@
 /// <reference path='../tcp/tcp.d.ts' />
 /// <reference path='../third_party/typings/es6-promise/es6-promise.d.ts' />
 
-<<<<<<< HEAD
-console.log('WEBWORKER - RtcToNet');
-
-=======
->>>>>>> d524a52b
 module RtcToNet {
 
   var log :Logging.Log = new Logging.Log('RtcToNet');
