--- conflicted
+++ resolved
@@ -175,9 +175,6 @@
       return this.onceReady;
     }
 
-<<<<<<< HEAD
-    private onPeerOpenedChannel_ = (channel:peerconnection.DataChannel) => {
-=======
     // Loops until onceClosed fulfills.
     public initiateSnapshotting = () => {
       var loop = true;
@@ -208,8 +205,7 @@
       });
     }
 
-    private onPeerOpenedChannel_ = (channel:WebRtc.DataChannel) => {
->>>>>>> 94c70521
+    private onPeerOpenedChannel_ = (channel:peerconnection.DataChannel) => {
       var channelLabel = channel.getLabel();
       log.info('associating session %1 with new datachannel', [channelLabel]);
 
@@ -352,11 +348,6 @@
           }
           throw e;
         });
-<<<<<<< HEAD
-
-      this.onceReady.then(this.linkTcpAndPeerConnectionData_);
-=======
->>>>>>> 94c70521
 
       this.onceReady.then(this.linkSocketAndChannel_, this.fulfillStopping_);
 
@@ -505,14 +496,6 @@
             this.longId(),
             e.message]);
       });
-<<<<<<< HEAD
-      // Data from the datachannel goes to the TCP socket.
-      this.dataChannel_.dataFromPeerQueue.setSyncHandler((data:peerconnection.Data) => {
-        if (!data.buffer) {
-          log.error('%1: received non-buffer data from datachannel', [
-              this.longId()]);
-          return;
-=======
     }
 
     // Sends a packet over the TCP socket.
@@ -544,7 +527,6 @@
           log.error('%1: failed to send data on socket: %2', [
               this.longId(),
               e.errcode]);
->>>>>>> 94c70521
         }
       });
     }
@@ -622,7 +604,7 @@
     public longId = () : string => {
       var s = 'session ' + this.channelLabel();
       if (this.tcpConnection_) {
-        s += ' (socket ' + this.tcpConnection_.connectionId + ' ' +
+        s += ' (tcp-socket: ' + this.tcpConnection_.connectionId + ' ' +
             (this.tcpConnection_.isClosed() ? 'closed' : 'open') + ')';
       }
       return s;
