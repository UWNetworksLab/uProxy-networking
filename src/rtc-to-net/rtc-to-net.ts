// Server which handles SOCKS connections over WebRTC datachannels and send them
// out to the internet and sending back over WebRTC the responses.

/// <reference path='../../../third_party/typings/es6-promise/es6-promise.d.ts' />
/// <reference path='../../../third_party/freedom-typings/freedom-module-env.d.ts' />
/// <reference path='../../../third_party/ipaddrjs/ipaddrjs.d.ts' />

import freedomTypes = require('freedom.types');
import ipaddr = require('ipaddr.js');

import arraybuffers = require('../../../third_party/uproxy-lib/arraybuffers/arraybuffers');
import peerconnection = require('../../../third_party/uproxy-lib/webrtc/peerconnection');
import handler = require('../../../third_party/uproxy-lib/handler/queue');

import churn = require('../churn/churn');
import net = require('../net/net.types');
import tcp = require('../net/tcp');
import socks = require('../socks-common/socks-headers');

import logging = require('../../../third_party/uproxy-lib/logging/logging');

module RtcToNet {

  var log :logging.Log = new logging.Log('RtcToNet');

  export interface ProxyConfig {
    // If |allowNonUnicast === false| then any proxy attempt that results
    // in a non-unicast (e.g. local network) address will fail.
    allowNonUnicast :boolean;
  }

<<<<<<< HEAD
  export interface HandlerQueueSnapshot {
    size :number;
    handling :boolean;
  }

  export interface SocketSnapshot {
    sent :number;
    received :number;
    queue :HandlerQueueSnapshot;
  }

  export interface DataChannelSnapshot {
    sent :number;
    received :number;
    browserBuffered :number;
    jsBuffered :number;
    queue :HandlerQueueSnapshot;
  }

=======
>>>>>>> baa8bc87
  export interface SessionSnapshot {
    name :string;
    // Time in seconds, with fractional parts, of when the snapshot
    // was taken.  Epoch is start of this web-worker.  This is the
    // result of calling performance.now() -
    // https://developer.mozilla.org/en-US/docs/Web/API/Performance/now
    timestamp: number;
    channel_sent: number;
    channel_received: number;
    channel_buffered: number;
    channel_queue_size: number;
    channel_queue_handling: boolean;
    socket_sent: number;
    socket_received: number;
    socket_queue_size: number;
    socket_queue_handling: boolean;
  }

  export interface RtcToNetSnapshot {
    sessions :SessionSnapshot[];
  }

  // The |RtcToNet| class holds a peer-connection and all its associated
  // proxied connections.
  // TODO: Extract common code for this and SocksToRtc:
  //         https://github.com/uProxy/uproxy/issues/977
  export class RtcToNet {
    // Time between outputting snapshots.
    private static SNAPSHOTTING_INTERVAL_MS = 5000;

    // Configuration for the proxy endpoint. Note: all sessions share the same
    // (externally provided) proxyconfig.
    public proxyConfig :ProxyConfig;

    // Message handler queues to/from the peer.
    public signalsForPeer :handler.QueueHandler<peerconnection.SignallingMessage, void>;

    // The two Queues below only count bytes transferred between the SOCKS
    // client and the remote host(s) the client wants to connect to. WebRTC
    // overhead (DTLS headers, ICE initiation, etc.) is not included (because
    // WebRTC does not provide easy access to that data) nor is SOCKS
    // protocol-related data (because it's sent via string messages).
    // All Sessions created in one instance of RtcToNet will share and
    // push numbers to the same queues (belonging to that instance of RtcToNet).
    // Queue of the number of bytes received from the peer. Handler is typically
    // defined in the class that creates an instance of RtcToNet.
    public bytesReceivedFromPeer :handler.Queue<number, void> =
        new handler.Queue<number, void>();

    // Queue of the number of bytes sent to the peer. Handler is typically
    // defined in the class that creates an instance of RtcToNet.
    public bytesSentToPeer :handler.Queue<number, void> =
        new handler.Queue<number, void>();

    // Fulfills once the module is ready to allocate sockets.
    // Rejects if a peerconnection could not be made for any reason.
    public onceReady :Promise<void>;

    // Call this to initiate shutdown.
    private fulfillStopping_ :() => void;
    private onceStopping_ = new Promise((F, R) => {
      this.fulfillStopping_ = F;
    });

    // Fulfills once the module has terminated and the peerconnection has
    // been shutdown.
    // This can happen in response to:
    //  - startup failure
    //  - peerconnection termination
    //  - manual invocation of close()
    // Should never reject.
    // TODO: rename onceStopped, ala SocksToRtc (API breakage).
    public onceClosed :Promise<void>;

    // The connection to the peer that is acting as a proxy client.
    private peerConnection_
        :peerconnection.PeerConnection<peerconnection.SignallingMessage> = null;

    // The |sessions_| map goes from WebRTC data-channel labels to the Session.
    // Most of the wiring to manage this relationship happens via promises. We
    // need this only for data being received from a peer-connection data
    // channel get raised with data channel label. TODO:
    // https://github.com/uProxy/uproxy/issues/315 when closed allows
    // DataChannel and PeerConnection to be used directly and not via a freedom
    // interface. Then all work can be done by promise binding and this can be
    // removed.
    private sessions_ :{ [channelLabel:string] : Session } = {};

    // As configure() but handles creation of peerconnection.
    constructor(
        pcConfig?:freedom_RTCPeerConnection.RTCConfiguration,
        proxyConfig?:ProxyConfig,
        obfuscate?:boolean) {
      if (pcConfig) {
        var pc :freedom_RTCPeerConnection.RTCPeerConnection =
            freedom['core.rtcpeerconnection'](pcConfig);
        this.start(
            proxyConfig,
            obfuscate ?
                new churn.Connection(pc) :
                new peerconnection.PeerConnectionClass(pc));
      }
    }

    // Starts with the supplied peerconnection.
    // Returns this.onceReady.
    public start = (
        proxyConfig:ProxyConfig,
        peerconnection:peerconnection.PeerConnection<
          peerconnection.SignallingMessage>)
        : Promise<void> => {
      if (this.peerConnection_) {
        throw new Error('already configured');
      }
      this.proxyConfig = proxyConfig;
      this.peerConnection_ = peerconnection;

      this.signalsForPeer = this.peerConnection_.signalForPeerQueue;
      this.peerConnection_.peerOpenedChannelQueue.setSyncHandler(
          this.onPeerOpenedChannel_);

      // TODO: this.onceReady should reject if |this.onceStopping_|
      // fulfills first.  https://github.com/uProxy/uproxy/issues/760
      this.onceReady = this.peerConnection_.onceConnected.then(() => {});
      this.onceReady.catch(this.fulfillStopping_);
      this.peerConnection_.onceDisconnected
        .then(() => {
          log.debug('peerconnection terminated');
        }, (e:Error) => {
          log.error('peerconnection terminated with error: %1', [e.message]);
        })
        .then(this.fulfillStopping_, this.fulfillStopping_);
      this.onceClosed = this.onceStopping_.then(this.stopResources_);

      // Uncomment this to see instrumentation data in the console.
      //this.onceReady.then(this.initiateSnapshotting);

      return this.onceReady;
    }

    // Loops until onceClosed fulfills.
    public initiateSnapshotting = () => {
      var loop = true;
      this.onceClosed.then(() => {
        loop = false;
      });
      var writeSnapshot = () => {
        this.getSnapshot().then((snapshot:RtcToNetSnapshot) => {
          log.info('snapshot: %1', JSON.stringify(snapshot));
        });
        if (loop) {
          setTimeout(writeSnapshot, RtcToNet.SNAPSHOTTING_INTERVAL_MS);
        }
      };
      writeSnapshot();
    }

    // Snapshots the state of this RtcToNet instance.
    private getSnapshot = () : Promise<RtcToNetSnapshot> => {
      var promises :Promise<SessionSnapshot>[] = [];
      Object.keys(this.sessions_).forEach((key:string) => {
        promises.push(this.sessions_[key].getSnapshot())
      });
      return Promise.all(promises).then((sessionSnapshots:SessionSnapshot[]) => {
        return {
          sessions: sessionSnapshots
        };
      });
    }

    private onPeerOpenedChannel_ = (channel:peerconnection.DataChannel) => {
      var channelLabel = channel.getLabel();
      log.info('associating session %1 with new datachannel', [channelLabel]);

      var session = new Session(
          channel,
          this.proxyConfig,
          this.bytesReceivedFromPeer,
          this.bytesSentToPeer);
      this.sessions_[channelLabel] = session;
      session.start().catch((e:Error) => {
        log.warn('session %1 failed to connect to remote endpoint: %2', [
            channelLabel, e.message]);
      });

      var discard = () => {
        delete this.sessions_[channelLabel];
        log.info('discarded session %1 (%2 remaining)', [
            channelLabel, Object.keys(this.sessions_).length]);
        };
      session.onceStopped().then(discard, (e:Error) => {
        log.error('session %1 terminated with error: %2', [
            channelLabel, e.message]);
        discard();
      });
    }

    // Initiates shutdown of the peerconnection.
    // Returns onceClosed.
    // TODO: rename stop, ala SocksToRtc (API breakage).
    public close = () : Promise<void> => {
      log.debug('stop requested');
      this.fulfillStopping_();
      return this.onceClosed;
    }

    // Shuts down the peerconnection, fulfilling once it has terminated.
    // Since its close() method should never throw, this should never reject.
    // TODO: close all sessions before fulfilling
    private stopResources_ = () : Promise<void> => {
      log.debug('freeing resources');
      // TODO(ldixon): why not just return this.peerConnection_.close();
      return new Promise<void>((F, R) => {
        this.peerConnection_.close();
        F();
      });
    }

    public handleSignalFromPeer = (signal:peerconnection.SignallingMessage)
        : void => {
      this.peerConnection_.handleSignalMessage(signal);
    }

    public toString = () : string => {
      var ret :string;
      var sessionsAsStrings :string[] = [];
      var label :string;
      for (label in this.sessions_) {
        sessionsAsStrings.push(this.sessions_[label].longId());
      }
      ret = JSON.stringify({ sessions_: sessionsAsStrings });
      return ret;
    }

  }  // class RtcToNet


  // A Tcp connection and its data-channel on the peer connection.
  //
  // CONSIDER: when we have a lightweight webrtc provider, we can use the
  // DataChannel class directly here instead of the awkward pairing of
  // peerConnection with chanelLabel.
  //
  // CONSIDER: this and the socks-rtc session are similar: maybe abstract
  // common parts into a super-class this inherits from?
  export class Session {
    private tcpConnection_ :tcp.Connection;

    // TODO: There's no equivalent of datachannel.isClosed():
    //         https://github.com/uProxy/uproxy/issues/1075
    private isChannelClosed_ :boolean = false;

    // Fulfills once a connection has been established with the remote peer.
    // Rejects if a connection cannot be made for any reason.
    public onceReady :Promise<void>;

    // Call this to initiate shutdown.
    private fulfillStopping_ :() => void;
    private onceStopping_ = new Promise((F, R) => {
      this.fulfillStopping_ = F;
    });

    // Fulfills once the session has terminated and the TCP connection
    // and datachannel have been shutdown.
    // This can happen in response to:
    //  - startup failure
    //  - TCP connection or datachannel termination
    //  - manual invocation of close()
    // Should never reject.
    private onceStopped_ :Promise<void>;
    public onceStopped = () :Promise<void> => { return this.onceStopped_; }

    // Getters.
    public channelLabel = () :string => { return this.dataChannel_.getLabel(); }

    private socketSentBytes_ :number = 0;
    private socketReceivedBytes_ :number = 0;
    private channelSentBytes_ :number = 0;
    private channelReceivedBytes_ :number = 0;

    // The supplied datachannel must already be successfully established.
    constructor(
        private dataChannel_:peerconnection.DataChannel,
        private proxyConfig_:ProxyConfig,
        private bytesReceivedFromPeer_:handler.QueueFeeder<number,void>,
        private bytesSentToPeer_:handler.QueueFeeder<number,void>) {}

    // Returns onceReady.
    public start = () : Promise<void> => {
      this.onceReady = this.receiveEndpointFromPeer_()
        .then(this.getTcpConnection_, (e:Error) => {
          // TODO: Add a unit test for this case.
          this.replyToPeer_(socks.Reply.UNSUPPORTED_COMMAND);
          throw e;
        })
        .then((tcpConnection) => {
          this.tcpConnection_ = tcpConnection;
<<<<<<< HEAD
          // Shutdown once the TCP connection terminates.
          this.tcpConnection_.onceClosed.then((kind:tcp.SocketCloseKind) => {
            log.info('%1: socket closed (%2)', [
                this.longId(),
                tcp.SocketCloseKind[kind]]);
          })
          .then(this.fulfillStopping_);
=======

          // Shutdown once the TCP connection terminates and has drained.
          this.tcpConnection_.onceClosed.then((kind:Tcp.SocketCloseKind) => {
            if (this.tcpConnection_.dataFromSocketQueue.getLength() === 0) {
              log.info('%1: socket closed (%2), all incoming data processed',
                  this.longId(),
                  Tcp.SocketCloseKind[kind]);
              this.fulfillStopping_();
            } else {
              log.info('%1: socket closed (%2), still processing incoming data',
                  this.longId(),
                  Tcp.SocketCloseKind[kind]);
            }
          });

>>>>>>> baa8bc87
          return this.tcpConnection_.onceConnected;
        })
        .then((info:tcp.ConnectionInfo) => {
          log.info('%1: connected to remote endpoint', [this.longId()]);
          log.debug('%1: bound address: %2', [this.longId(),
              JSON.stringify(info.bound)]);
          var reply = this.getReplyFromInfo_(info);
          this.replyToPeer_(reply, info);
        }, (e:{ errcode: string }) => {
          // TODO: e is actually a freedom.Error (uproxy-lib 20+)
          // If this.tcpConnection_ is not defined, then getTcpConnection_
          // failed and we've already replied with UNSUPPORTED_COMMAND.
          if (this.tcpConnection_) {
            var reply = this.getReplyFromError_(e);
            this.replyToPeer_(reply);
          }
          throw e;
        });

      this.onceReady.then(this.linkSocketAndChannel_, this.fulfillStopping_);

      // Shutdown once the data channel terminates and has drained.
      this.dataChannel_.onceClosed.then(() => {
        this.isChannelClosed_ = true;
        if (this.dataChannel_.dataFromPeerQueue.getLength() === 0) {
          log.info('%1: channel closed, all incoming data processed', this.longId());
          this.fulfillStopping_();
        } else {
          log.info('%1: channel closed, still processing incoming data', this.longId());
        }
      });

      this.onceStopped_ = this.onceStopping_.then(this.stopResources_);

      return this.onceReady;
    }

    // Initiates shutdown of the TCP connection and peerconnection.
    // Returns onceStopped.
    public stop = () : Promise<void> => {
      log.debug('%1: stop requested', [this.longId()]);
      this.fulfillStopping_();
      return this.onceStopped_;
    }

    // Closes the TCP connection and datachannel if they haven't already
    // closed, fulfilling once both have closed. Since neither object's
    // close() methods should ever reject, this should never reject.
    private stopResources_ = () : Promise<void> => {
      log.debug('%1: freeing resources', [this.longId()]);
      // DataChannel.close() returns void, implying that the shutdown is
      // effectively immediate.  However, we wrap it in a promise to ensure
      // that any exception is sent to the Promise.catch, rather than
      // propagating synchronously up the stack.
      var shutdownPromises :Promise<any>[] = [
        new Promise((F, R) => { this.dataChannel_.close(); F(); })
      ];
      if (this.tcpConnection_) {
        shutdownPromises.push(this.tcpConnection_.close());
      }
      return Promise.all(shutdownPromises).then((discard:any) => {});
    }

    // Fulfills with the endpoint requested by the SOCKS client.
    // Rejects if the received message is not for an endpoint
    // or if the received endpoint cannot be parsed.
    // TODO: needs tests (mocked by several tests)
    private receiveEndpointFromPeer_ = () : Promise<net.Endpoint> => {
      return new Promise((F,R) => {
        this.dataChannel_.dataFromPeerQueue
            .setSyncNextHandler((data:peerconnection.Data) => {
          if (!data.str) {
            R(new Error('received non-string data from peer: ' +
                JSON.stringify(data)));
            return;
          }
          try {
            var r :any = JSON.parse(data.str);
            if (!socks.isValidRequest(r)) {
              R(new Error('received invalid request from peer: ' +
                  JSON.stringify(data.str)));
              return;
            }
            var request :socks.Request = r;
            if (request.command != socks.Command.TCP_CONNECT) {
              R(new Error('unexpected type for endpoint message'));
              return;
            }
            log.info('%1: received endpoint from peer: %2', [
                this.longId(), JSON.stringify(request.endpoint)]);
            F(request.endpoint);
            return;
          } catch (e) {
            R(new Error('received malformed message during handshake: ' +
                data.str));
            return;
          }
        });
      });
    }

    private getTcpConnection_ = (endpoint:net.Endpoint) : tcp.Connection => {
      if (ipaddr.isValid(endpoint.address) &&
          !this.isAllowedAddress_(endpoint.address)) {
        this.replyToPeer_(socks.Reply.NOT_ALLOWED);
        throw new Error('tried to connect to disallowed address: ' +
                        endpoint.address);
      }
      return new tcp.Connection({endpoint: endpoint});
    }

    // Fulfills once the connected endpoint has been returned to the SOCKS
    // client. Rejects if the endpoint cannot be sent to the SOCKS client.
    private replyToPeer_ = (reply:socks.Reply, info?:tcp.ConnectionInfo)
        : Promise<void> => {
      var response :socks.Response = {
        reply: reply,
        endpoint: info ? info.bound : undefined
      };
      return this.dataChannel_.send({
        str: JSON.stringify(response)
      }).then(() => {
        if (reply != socks.Reply.SUCCEEDED) {
          this.stop();
        }
      });
    }

    private getReplyFromInfo_ = (info:tcp.ConnectionInfo) : socks.Reply => {
      // TODO: This code should really return socks.Reply.NOT_ALLOWED,
      // but due to port-scanning concerns we return a generic error instead.
      // See https://github.com/uProxy/uproxy/issues/809
      return this.isAllowedAddress_(info.remote.address) ?
          socks.Reply.SUCCEEDED : socks.Reply.FAILURE;
    }

    private getReplyFromError_ = (e:freedom.Error) : socks.Reply => {
      var reply :socks.Reply = socks.Reply.FAILURE;
      if (e.errcode == 'TIMED_OUT') {
        reply = socks.Reply.TTL_EXPIRED;
      } else if (e.errcode == 'NETWORK_CHANGED') {
        reply = socks.Reply.NETWORK_UNREACHABLE;
      } else if (e.errcode == 'CONNECTION_RESET' ||
                 e.errcode == 'CONNECTION_REFUSED') {
        // Due to port-scanning concerns, we return a generic error if the user
        // has blocked local network access and we are not sure if the requested
        // address might be on the local network.
        // See https://github.com/uProxy/uproxy/issues/809
        if (this.proxyConfig_.allowNonUnicast) {
          reply = socks.Reply.CONNECTION_REFUSED;
        }
      }
      // TODO: report ConnectionInfo in cases where a port was bound.
      // Blocked by https://github.com/uProxy/uproxy/issues/803
      return reply;
    }

    // Sends a packet over the data channel.
    // Invoked when a packet is received over the TCP socket.
    private sendOnChannel_ = (data:ArrayBuffer) : Promise<void> => {
      log.debug('%1: socket received %2 bytes', [
          this.longId(),
          data.byteLength]);
      this.socketReceivedBytes_ += data.byteLength;

      return this.dataChannel_.send({buffer: data});
    }

    // Sends a packet over the TCP socket.
    // Invoked when a packet is received over the data channel.
<<<<<<< HEAD
    private sendOnSocket_ = (data:peerconnection.Data) : void => {
      this.channelReceivedBytes_ += data.buffer.byteLength;
=======
    private sendOnSocket_ = (data:WebRtc.Data) : Promise<freedom_TcpSocket.WriteInfo> => {
>>>>>>> baa8bc87
      if (!data.buffer) {
        return Promise.reject(new Error(
            'received non-buffer data from datachannel'));
      }
      log.debug('%1: datachannel received %2 bytes', [
          this.longId(),
          data.buffer.byteLength]);
      this.bytesReceivedFromPeer_.handle(data.buffer.byteLength);

      return this.tcpConnection_.send(data.buffer);
    }

    // Configures forwarding of data from the TCP socket over the data channel
    // and vice versa. Should only be called once both socket and channel have
    // been successfully established.
    private linkSocketAndChannel_ = () : void => {
      // Note that setTimeout is used by both loops to preserve system
      // responsiveness when large amounts of data are being received:
      //   https://github.com/uProxy/uproxy/issues/967
      var socketReadLoop = (data:ArrayBuffer) => {
        this.sendOnChannel_(data).then(() => {
          this.bytesSentToPeer_.handle(data.byteLength);
          this.channelSentBytes_ += data.byteLength;
          // Shutdown once the TCP connection terminates and has drained,
          // otherwise keep draining.
          if (this.tcpConnection_.isClosed() &&
              this.tcpConnection_.dataFromSocketQueue.getLength() === 0) {
            log.info('%1: socket drained', this.longId());
            this.fulfillStopping_();
          } else {
            Session.nextTick_(() => {
              this.tcpConnection_.dataFromSocketQueue.setSyncNextHandler(
                  socketReadLoop);
            });
          }
        }, (e:Error) => {
          log.error('%1: failed to send data on datachannel: %2',
              this.longId(),
              e.message);
        });
      };
      this.tcpConnection_.dataFromSocketQueue.setSyncNextHandler(socketReadLoop);

<<<<<<< HEAD
      var channelReadLoop = (data:peerconnection.Data) : void => {
        this.sendOnSocket_(data);
        Session.nextTick_(() => {
          this.dataChannel_.dataFromPeerQueue.setSyncNextHandler(
              channelReadLoop);
=======
      var channelReadLoop = (data:WebRtc.Data) : void => {
        this.sendOnSocket_(data).then((writeInfo:freedom_TcpSocket.WriteInfo) => {
          this.socketSentBytes_ += data.buffer.byteLength;
          // Shutdown once the data channel terminates and has drained,
          // otherwise keep draining.
          if (this.isChannelClosed_ &&
              this.dataChannel_.dataFromPeerQueue.getLength() === 0) {
            log.info('%1: channel drained', this.longId());
            this.fulfillStopping_();
          } else {
            Session.nextTick_(() => {
              this.dataChannel_.dataFromPeerQueue.setSyncNextHandler(
                  channelReadLoop);
            });
          }
        }, (e:{ errcode: string }) => {
          // TODO: e is actually a freedom.Error (uproxy-lib 20+)
          // errcode values are defined here:
          //   https://github.com/freedomjs/freedom/blob/master/interface/core.tcpsocket.json
          if (e.errcode === 'NOT_CONNECTED') {
            // This can happen if, for example, there was still data to be
            // read on the datachannel's queue when the socket closed.
            log.warn('%1: tried to send data on closed socket: %2', [
                this.longId(),
                e.errcode]);
          } else {
            log.error('%1: failed to send data on socket: %2', [
                this.longId(),
                e.errcode]);
          }
>>>>>>> baa8bc87
        });
      };
      this.dataChannel_.dataFromPeerQueue.setSyncNextHandler(
          channelReadLoop);
    }

    private isAllowedAddress_ = (addressString:string) : boolean => {
      // default is to disallow non-unicast addresses; i.e. only proxy for
      // public internet addresses.
      if (this.proxyConfig_.allowNonUnicast) {
        return true
      }

      // ipaddr.process automatically converts IPv4-mapped IPv6 addresses into
      // IPv4 Address objects.  This ensure that an attacker cannot reach a
      // restricted IPv4 endpoint that is identified by its IPv6-mapped address.
      try {
        var address = ipaddr.process(addressString);
        return address.range() == 'unicast';
      } catch (e) {
        // This likely indicates a malformed IP address, which will be logged by
        // the caller.
        return false;
      }
    }

    public getSnapshot = () : Promise<SessionSnapshot> => {
      return this.dataChannel_.getBrowserBufferedAmount()
          .then((bufferedAmount:number) => {
        return {
          name: this.channelLabel(),
<<<<<<< HEAD
          channel: {
            sent: this.channelSentBytes_,
            received: this.channelReceivedBytes_,
            browserBuffered: bufferedAmount,
            jsBuffered: this.dataChannel_.getJavascriptBufferedAmount(),
            queue: {
              size: this.dataChannel_.dataFromPeerQueue.getLength(),
              handling: this.dataChannel_.dataFromPeerQueue.isHandling()
            }
          },
          socket: {
            sent: this.socketSentBytes_,
            received: this.socketReceivedBytes_,
            queue: {
              size: this.tcpConnection_.dataFromSocketQueue.getLength(),
              handling: this.tcpConnection_.dataFromSocketQueue.isHandling()
            }
          }
        };
=======
          timestamp: performance.now(),
          channel_sent: this.channelSentBytes_,
          channel_received: this.channelReceivedBytes_,
          channel_buffered: bufferedAmount,
          channel_queue_size: this.dataChannel_.dataFromPeerQueue.getLength(),
          channel_queue_handling: this.dataChannel_.dataFromPeerQueue.isHandling(),
          socket_sent: this.socketSentBytes_,
          socket_received: this.socketReceivedBytes_,
          socket_queue_size: this.tcpConnection_.dataFromSocketQueue.getLength(),
          socket_queue_handling: this.tcpConnection_.dataFromSocketQueue.isHandling()
        }
>>>>>>> baa8bc87
      });
    }

    public longId = () : string => {
      var s = 'session ' + this.channelLabel();
      if (this.tcpConnection_) {
        s += ' (tcp-socket: ' + this.tcpConnection_.connectionId + ' ' +
            (this.tcpConnection_.isClosed() ? 'closed' : 'open') + ')';
      }
      return s;
    }

    // For logging/debugging.
    public toString = () : string => {
      var tcpString = 'undefined';
      if (this.tcpConnection_) {
        tcpString = this.tcpConnection_.toString();
      }
      return JSON.stringify({
        channelLabel_: this.channelLabel(),
        tcpConnection: tcpString
      });
    }

    // Runs callback once the current event loop has run to completion.
    // Uses setTimeout in lieu of something like Node's process.nextTick:
    //   https://github.com/uProxy/uproxy/issues/967
    private static nextTick_ = (callback:Function) : void => {
      setTimeout(callback, 0);
    }
  }  // Session

}  // module RtcToNet
export = RtcToNet;<|MERGE_RESOLUTION|>--- conflicted
+++ resolved
@@ -29,7 +29,6 @@
     allowNonUnicast :boolean;
   }
 
-<<<<<<< HEAD
   export interface HandlerQueueSnapshot {
     size :number;
     handling :boolean;
@@ -49,8 +48,6 @@
     queue :HandlerQueueSnapshot;
   }
 
-=======
->>>>>>> baa8bc87
   export interface SessionSnapshot {
     name :string;
     // Time in seconds, with fractional parts, of when the snapshot
@@ -341,38 +338,29 @@
     // Returns onceReady.
     public start = () : Promise<void> => {
       this.onceReady = this.receiveEndpointFromPeer_()
-        .then(this.getTcpConnection_, (e:Error) => {
+        .catch((e:Error) => {
           // TODO: Add a unit test for this case.
           this.replyToPeer_(socks.Reply.UNSUPPORTED_COMMAND);
-          throw e;
+          return Promise.reject(e);
         })
+        .then(this.getTcpConnection_)
         .then((tcpConnection) => {
           this.tcpConnection_ = tcpConnection;
-<<<<<<< HEAD
-          // Shutdown once the TCP connection terminates.
+
+          // Shutdown once the TCP connection terminates and has drained.
           this.tcpConnection_.onceClosed.then((kind:tcp.SocketCloseKind) => {
-            log.info('%1: socket closed (%2)', [
-                this.longId(),
-                tcp.SocketCloseKind[kind]]);
-          })
-          .then(this.fulfillStopping_);
-=======
-
-          // Shutdown once the TCP connection terminates and has drained.
-          this.tcpConnection_.onceClosed.then((kind:Tcp.SocketCloseKind) => {
             if (this.tcpConnection_.dataFromSocketQueue.getLength() === 0) {
               log.info('%1: socket closed (%2), all incoming data processed',
                   this.longId(),
-                  Tcp.SocketCloseKind[kind]);
+                  tcp.SocketCloseKind[kind]);
               this.fulfillStopping_();
             } else {
               log.info('%1: socket closed (%2), still processing incoming data',
                   this.longId(),
-                  Tcp.SocketCloseKind[kind]);
+                  tcp.SocketCloseKind[kind]);
             }
           });
 
->>>>>>> baa8bc87
           return this.tcpConnection_.onceConnected;
         })
         .then((info:tcp.ConnectionInfo) => {
@@ -381,16 +369,12 @@
               JSON.stringify(info.bound)]);
           var reply = this.getReplyFromInfo_(info);
           this.replyToPeer_(reply, info);
-        }, (e:{ errcode: string }) => {
-          // TODO: e is actually a freedom.Error (uproxy-lib 20+)
-          // If this.tcpConnection_ is not defined, then getTcpConnection_
-          // failed and we've already replied with UNSUPPORTED_COMMAND.
-          if (this.tcpConnection_) {
-            var reply = this.getReplyFromError_(e);
-            this.replyToPeer_(reply);
-          }
-          throw e;
+        })
+        .catch((e) => {
+          log.error('Unexpected socks connection failure: ' + e.toString());
         });
+        // TODO: check: can any error happen than we havn't handled and which
+        // we'd need to reply to the socks server for?
 
       this.onceReady.then(this.linkSocketAndChannel_, this.fulfillStopping_);
 
@@ -543,12 +527,9 @@
 
     // Sends a packet over the TCP socket.
     // Invoked when a packet is received over the data channel.
-<<<<<<< HEAD
-    private sendOnSocket_ = (data:peerconnection.Data) : void => {
+    private sendOnSocket_ = (data:peerconnection.Data)
+        : Promise<freedom_TcpSocket.WriteInfo> => {
       this.channelReceivedBytes_ += data.buffer.byteLength;
-=======
-    private sendOnSocket_ = (data:WebRtc.Data) : Promise<freedom_TcpSocket.WriteInfo> => {
->>>>>>> baa8bc87
       if (!data.buffer) {
         return Promise.reject(new Error(
             'received non-buffer data from datachannel'));
@@ -592,14 +573,7 @@
       };
       this.tcpConnection_.dataFromSocketQueue.setSyncNextHandler(socketReadLoop);
 
-<<<<<<< HEAD
       var channelReadLoop = (data:peerconnection.Data) : void => {
-        this.sendOnSocket_(data);
-        Session.nextTick_(() => {
-          this.dataChannel_.dataFromPeerQueue.setSyncNextHandler(
-              channelReadLoop);
-=======
-      var channelReadLoop = (data:WebRtc.Data) : void => {
         this.sendOnSocket_(data).then((writeInfo:freedom_TcpSocket.WriteInfo) => {
           this.socketSentBytes_ += data.buffer.byteLength;
           // Shutdown once the data channel terminates and has drained,
@@ -629,7 +603,6 @@
                 this.longId(),
                 e.errcode]);
           }
->>>>>>> baa8bc87
         });
       };
       this.dataChannel_.dataFromPeerQueue.setSyncNextHandler(
@@ -661,27 +634,6 @@
           .then((bufferedAmount:number) => {
         return {
           name: this.channelLabel(),
-<<<<<<< HEAD
-          channel: {
-            sent: this.channelSentBytes_,
-            received: this.channelReceivedBytes_,
-            browserBuffered: bufferedAmount,
-            jsBuffered: this.dataChannel_.getJavascriptBufferedAmount(),
-            queue: {
-              size: this.dataChannel_.dataFromPeerQueue.getLength(),
-              handling: this.dataChannel_.dataFromPeerQueue.isHandling()
-            }
-          },
-          socket: {
-            sent: this.socketSentBytes_,
-            received: this.socketReceivedBytes_,
-            queue: {
-              size: this.tcpConnection_.dataFromSocketQueue.getLength(),
-              handling: this.tcpConnection_.dataFromSocketQueue.isHandling()
-            }
-          }
-        };
-=======
           timestamp: performance.now(),
           channel_sent: this.channelSentBytes_,
           channel_received: this.channelReceivedBytes_,
@@ -693,7 +645,6 @@
           socket_queue_size: this.tcpConnection_.dataFromSocketQueue.getLength(),
           socket_queue_handling: this.tcpConnection_.dataFromSocketQueue.isHandling()
         }
->>>>>>> baa8bc87
       });
     }
 
