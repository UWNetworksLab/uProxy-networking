--- conflicted
+++ resolved
@@ -160,11 +160,7 @@
       this.onceClosed = this.onceStopping_.then(this.stopResources_);
 
       // Uncomment this to see instrumentation data in the console.
-<<<<<<< HEAD
-      this.onceReady.then(this.initiateSnapshotting_);
-=======
       // this.onceReady.then(this.initiateSnapshotting);
->>>>>>> 83cb015b
 
       return this.onceReady;
     }
