// Server which handles SOCKS connections over WebRTC datachannels and send them
// out to the internet and sending back over WebRTC the responses.

/// <reference path='../../build/third_party/typings/es6-promise/es6-promise.d.ts' />
/// <reference path='../../build/third_party/freedom-typings/freedom-module-env.d.ts' />
/// <reference path='../../build/third_party/ipaddrjs/ipaddrjs.d.ts' />

import ipaddr = require('ipaddr');

import freedomTypes = require('freedom.types');

import arraybuffers = require('../../build/dev/arraybuffers/arraybuffers');
import peerconnection = require('../../build/dev/webrtc/peerconnection');
import handler = require('../../build/dev/handler/queue');

import churn = require('../churn/churn');
import net = require('../net/net.types');
import tcp = require('../net/tcp');
import socks = require('../socks-common/socks-headers');

import logging = require('../../build/dev/logging/logging');

module RtcToNet {

  var log :logging.Log = new logging.Log('RtcToNet');

  export interface ProxyConfig {
    // If |allowNonUnicast === false| then any proxy attempt that results
    // in a non-unicast (e.g. local network) address will fail.
    allowNonUnicast :boolean;
  }

  // The |RtcToNet| class holds a peer-connection and all its associated
  // proxied connections.
  export class RtcToNet {
    // Configuration for the proxy endpoint. Note: all sessions share the same
    // (externally provided) proxyconfig.
    public proxyConfig :ProxyConfig;

    // Message handler queues to/from the peer.
    public signalsForPeer :handler.QueueHandler<peerconnection.SignallingMessage, void>;

    // The two Queues below only count bytes transferred between the SOCKS
    // client and the remote host(s) the client wants to connect to. WebRTC
    // overhead (DTLS headers, ICE initiation, etc.) is not included (because
    // WebRTC does not provide easy access to that data) nor is SOCKS
    // protocol-related data (because it's sent via string messages).
    // All Sessions created in one instance of RtcToNet will share and
    // push numbers to the same queues (belonging to that instance of RtcToNet).
    // Queue of the number of bytes received from the peer. Handler is typically
    // defined in the class that creates an instance of RtcToNet.
    public bytesReceivedFromPeer :handler.Queue<number, void> =
        new handler.Queue<number, void>();

    // Queue of the number of bytes sent to the peer. Handler is typically
    // defined in the class that creates an instance of RtcToNet.
    public bytesSentToPeer :handler.Queue<number, void> =
        new handler.Queue<number, void>();

    // Fulfills once the module is ready to allocate sockets.
    // Rejects if a peerconnection could not be made for any reason.
    public onceReady :Promise<void>;

    // Call this to initiate shutdown.
    private fulfillStopping_ :() => void;
    private onceStopping_ = new Promise((F, R) => {
      this.fulfillStopping_ = F;
    });

    // Fulfills once the module has terminated and the peerconnection has
    // been shutdown.
    // This can happen in response to:
    //  - startup failure
    //  - peerconnection termination
    //  - manual invocation of close()
    // Should never reject.
    // TODO: rename onceStopped, ala SocksToRtc (API breakage).
    public onceClosed :Promise<void>;

    // The connection to the peer that is acting as a proxy client.
    private peerConnection_
        :peerconnection.PeerConnection<peerconnection.SignallingMessage> = null;

    // The |sessions_| map goes from WebRTC data-channel labels to the Session.
    // Most of the wiring to manage this relationship happens via promises. We
    // need this only for data being received from a peer-connection data
    // channel get raised with data channel label. TODO:
    // https://github.com/uProxy/uproxy/issues/315 when closed allows
    // DataChannel and PeerConnection to be used directly and not via a freedom
    // interface. Then all work can be done by promise binding and this can be
    // removed.
    private sessions_ :{ [channelLabel:string] : Session } = {};

    // As configure() but handles creation of peerconnection.
    constructor(
        pcConfig?:freedom_RTCPeerConnection.RTCConfiguration,
        proxyConfig?:ProxyConfig,
        obfuscate?:boolean) {
      if (pcConfig) {
        var pc :freedom_RTCPeerConnection.RTCPeerConnection =
            freedom['core.rtcpeerconnection'](pcConfig);
        this.start(
            proxyConfig,
            obfuscate ?
                new churn.Connection(pc) :
                new peerconnection.PeerConnectionClass(pc));
      }
    }

    // Starts with the supplied peerconnection.
    // Returns this.onceReady.
    public start = (
        proxyConfig:ProxyConfig,
        peerconnection:peerconnection.PeerConnection<
          peerconnection.SignallingMessage>)
        : Promise<void> => {
      if (this.peerConnection_) {
        throw new Error('already configured');
      }
      this.proxyConfig = proxyConfig;
      this.peerConnection_ = peerconnection;

      this.signalsForPeer = this.peerConnection_.signalForPeerQueue;
      this.peerConnection_.peerOpenedChannelQueue.setSyncHandler(
          this.onPeerOpenedChannel_);

      // TODO: this.onceReady should reject if |this.onceStopping_|
      // fulfills first.  https://github.com/uProxy/uproxy/issues/760
      this.onceReady = this.peerConnection_.onceConnected.then(() => {});
      this.onceReady.catch(this.fulfillStopping_);
      this.peerConnection_.onceDisconnected
        .then(() => {
          log.debug('peerconnection terminated');
        }, (e:Error) => {
          log.error('peerconnection terminated with error: %1', [e.message]);
        })
        .then(this.fulfillStopping_, this.fulfillStopping_);
      this.onceClosed = this.onceStopping_.then(this.stopResources_);

      return this.onceReady;
    }

    private onPeerOpenedChannel_ = (channel:peerconnection.DataChannel) => {
      var channelLabel = channel.getLabel();
      log.info('associating session %1 with new datachannel', [channelLabel]);

      var session = new Session(
          channel,
          this.proxyConfig,
          this.bytesReceivedFromPeer,
          this.bytesSentToPeer);
      this.sessions_[channelLabel] = session;
      session.start().catch((e:Error) => {
        log.warn('session %1 failed to connect to remote endpoint: %2', [
            channelLabel, e.message]);
      });

      var discard = () => {
        delete this.sessions_[channelLabel];
        log.info('discarded session %1 (%2 remaining)', [
            channelLabel, Object.keys(this.sessions_).length]);
        };
      session.onceStopped().then(discard, (e:Error) => {
        log.info('discarded session %1 (%2 remaining)', [
            channelLabel, Object.keys(this.sessions_).length]);
        discard();
      });
    }

    // Initiates shutdown of the peerconnection.
    // Returns onceClosed.
    // TODO: rename stop, ala SocksToRtc (API breakage).
    public close = () : Promise<void> => {
      log.debug('stop requested');
      this.fulfillStopping_();
      return this.onceClosed;
    }

    // Shuts down the peerconnection, fulfilling once it has terminated.
    // Since its close() method should never throw, this should never reject.
    // TODO: close all sessions before fulfilling
    private stopResources_ = () : Promise<void> => {
      log.debug('freeing resources');
      return new Promise<void>((F, R) => { this.peerConnection_.close(); F(); });
    }

    public handleSignalFromPeer = (signal:peerconnection.SignallingMessage) : void => {
      this.peerConnection_.handleSignalMessage(signal);
    }

    public toString = () : string => {
      var ret :string;
      var sessionsAsStrings :string[] = [];
      var label :string;
      for (label in this.sessions_) {
        sessionsAsStrings.push(this.sessions_[label].longId());
      }
      ret = JSON.stringify({ sessions_: sessionsAsStrings });
      return ret;
    }

  }  // class RtcToNet


  // A Tcp connection and its data-channel on the peer connection.
  //
  // CONSIDER: when we have a lightweight webrtc provider, we can use the
  // DataChannel class directly here instead of the awkward pairing of
  // peerConnection with chanelLabel.
  //
  // CONSIDER: this and the socks-rtc session are similar: maybe abstract
  // common parts into a super-class this inherits from?
  export class Session {
    private tcpConnection_ :tcp.Connection;

    // Fulfills once a connection has been established with the remote peer.
    // Rejects if a connection cannot be made for any reason.
    public onceReady :Promise<void>;

    // Call this to initiate shutdown.
    private fulfillStopping_ :() => void;
    private onceStopping_ = new Promise((F, R) => {
      this.fulfillStopping_ = F;
    });

    // Fulfills once the session has terminated and the TCP connection
    // and datachannel have been shutdown.
    // This can happen in response to:
    //  - startup failure
    //  - TCP connection or datachannel termination
    //  - manual invocation of close()
    // Should never reject.
    private onceStopped_ :Promise<void>;
    public onceStopped = () : Promise<void> => { return this.onceStopped_; }

    // Getters.
    public channelLabel = () : string => { return this.dataChannel_.getLabel(); }

    // The supplied datachannel must already be successfully established.
    constructor(
        private dataChannel_:peerconnection.DataChannel,
        private proxyConfig_:ProxyConfig,
        private bytesReceivedFromPeer_:handler.Queue<number,void>,
        private bytesSentToPeer_:handler.Queue<number,void>) {}

    // Returns onceReady.
    public start = () : Promise<void> => {
      this.onceReady = this.receiveEndpointFromPeer_()
        .then(this.getTcpConnection_, (e:Error) => {
          // TODO: Add a unit test for this case.
          this.replyToPeer_(socks.Reply.UNSUPPORTED_COMMAND);
          throw e;
        })
        .then((tcpConnection) => {
          this.tcpConnection_ = tcpConnection;
          // Shutdown once the TCP connection terminates.
          this.tcpConnection_.onceClosed.then((kind:Tcp.SocketCloseKind) => {
            log.info('%1: socket closed (%2)', [
                this.longId(),
                Tcp.SocketCloseKind[kind]]);
          })
          .then(this.fulfillStopping_);
          return this.tcpConnection_.onceConnected;
        })
<<<<<<< HEAD
        .then((info:tcp.ConnectionInfo) => {
          var reply = this.getReplyFromInfo_(info);
          this.replyToPeer_(reply, info);
        }, (e:freedomTypes.Error) => {
=======
        .then((info:Tcp.ConnectionInfo) => {
          log.info('%1: connected to remote endpoint', [this.longId()]);
          log.debug('%1: bound address: %2', [this.longId(),
              JSON.stringify(info.bound)]);
          var reply = this.getReplyFromInfo_(info);
          this.replyToPeer_(reply, info);
        }, (e:any) => {
          // TODO: e is actually a freedom.Error (uproxy-lib 20+)
>>>>>>> ca446fde
          // If this.tcpConnection_ is not defined, then getTcpConnection_
          // failed and we've already replied with UNSUPPORTED_COMMAND.
          if (this.tcpConnection_) {
            var reply = this.getReplyFromError_(e);
            this.replyToPeer_(reply);
          }
          throw e;
        });

      this.onceReady.then(this.linkTcpAndPeerConnectionData_);

      this.onceReady.catch(this.fulfillStopping_);

      this.dataChannel_.onceClosed
      .then(() => {
        log.info('%1: datachannel closed', [this.longId()]);
      })
      .then(this.fulfillStopping_);

      this.onceStopped_ = this.onceStopping_.then(this.stopResources_);

      return this.onceReady;
    }

    // Initiates shutdown of the TCP connection and peerconnection.
    // Returns onceStopped.
    public stop = () : Promise<void> => {
      log.debug('%1: stop requested', [this.longId()]);
      this.fulfillStopping_();
      return this.onceStopped_;
    }

    // Closes the TCP connection and datachannel if they haven't already
    // closed, fulfilling once both have closed. Since neither object's
    // close() methods should ever reject, this should never reject.
    private stopResources_ = () : Promise<void> => {
      log.debug('%1: freeing resources', [this.longId()]);
      // DataChannel.close() returns void, implying that the shutdown is
      // effectively immediate.  However, we wrap it in a promise to ensure
      // that any exception is sent to the Promise.catch, rather than
      // propagating synchronously up the stack.
      var shutdownPromises :Promise<any>[] = [
        new Promise((F, R) => { this.dataChannel_.close(); F(); })
      ];
      if (this.tcpConnection_) {
        shutdownPromises.push(this.tcpConnection_.close());
      }
      return Promise.all(shutdownPromises).then((discard:any) => {});
    }

    // Fulfills with the endpoint requested by the SOCKS client.
    // Rejects if the received message is not for an endpoint
    // or if the received endpoint cannot be parsed.
    // TODO: needs tests (mocked by several tests)
    private receiveEndpointFromPeer_ = () : Promise<net.Endpoint> => {
      return new Promise((F,R) => {
        this.dataChannel_.dataFromPeerQueue.setSyncNextHandler((data:peerconnection.Data) => {
          if (!data.str) {
            R(new Error('received non-string data from peer: ' +
                JSON.stringify(data)));
            return;
          }
          try {
            var r :any = JSON.parse(data.str);
<<<<<<< HEAD
            if (!socks.isValidRequest(r)) {
              R(new Error('invalid request: ' + data.str));
=======
            if (!Socks.isValidRequest(r)) {
              R(new Error('received invalid request from peer: ' +
                  JSON.stringify(data.str)));
>>>>>>> ca446fde
              return;
            }
            var request :socks.Request = r;
            if (request.command != socks.Command.TCP_CONNECT) {
              R(new Error('unexpected type for endpoint message'));
              return;
            }
            log.info('%1: received endpoint from peer: %2', [
                this.longId(), JSON.stringify(request.endpoint)]);
            F(request.endpoint);
            return;
          } catch (e) {
            R(new Error('received malformed message during handshake: ' +
                data.str));
            return;
          }
        });
      });
    }

    private getTcpConnection_ = (endpoint:net.Endpoint) : tcp.Connection => {
      if (ipaddr.isValid(endpoint.address) &&
          !this.isAllowedAddress_(endpoint.address)) {
<<<<<<< HEAD
        this.replyToPeer_(socks.Reply.NOT_ALLOWED);
        throw new Error('Tried to connect to disallowed address: ' +
=======
        this.replyToPeer_(Socks.Reply.NOT_ALLOWED);
        throw new Error('tried to connect to disallowed address: ' +
>>>>>>> ca446fde
                        endpoint.address);
      }
      return new tcp.Connection({endpoint: endpoint});
    }

    // Fulfills once the connected endpoint has been returned to the SOCKS client.
    // Rejects if the endpoint cannot be sent to the SOCKS client.
    private replyToPeer_ = (reply:socks.Reply, info?:tcp.ConnectionInfo)
        : Promise<void> => {
      var response :socks.Response = {
        reply: reply,
        endpoint: info ? info.bound : undefined
      };
      return this.dataChannel_.send({
        str: JSON.stringify(response)
      }).then(() => {
        if (reply != socks.Reply.SUCCEEDED) {
          this.stop();
        }
      });
    }

    private getReplyFromInfo_ = (info:tcp.ConnectionInfo) : socks.Reply => {
      // TODO: This code should really return socks.Reply.NOT_ALLOWED,
      // but due to port-scanning concerns we return a generic error instead.
      // See https://github.com/uProxy/uproxy/issues/809
      return this.isAllowedAddress_(info.remote.address) ?
          socks.Reply.SUCCEEDED : socks.Reply.FAILURE;
    }

    private getReplyFromError_ = (e:freedom.Error) : socks.Reply => {
      var reply :socks.Reply = socks.Reply.FAILURE;
      if (e.errcode == 'TIMED_OUT') {
        reply = socks.Reply.TTL_EXPIRED;
      } else if (e.errcode == 'NETWORK_CHANGED') {
        reply = socks.Reply.NETWORK_UNREACHABLE;
      } else if (e.errcode == 'CONNECTION_RESET' ||
                 e.errcode == 'CONNECTION_REFUSED') {
        // Due to port-scanning concerns, we return a generic error if the user
        // has blocked local network access and we are not sure if the requested
        // address might be on the local network.
        // See https://github.com/uProxy/uproxy/issues/809
        if (this.proxyConfig_.allowNonUnicast) {
          reply = socks.Reply.CONNECTION_REFUSED;
        }
      }
      // TODO: report ConnectionInfo in cases where a port was bound.
      // Blocked by https://github.com/uProxy/uproxy/issues/803
      return reply;
    }

    // Assumes that |receiveEndpointFromPeer| and |getTcpConnection_|
    // have completed.
    private linkTcpAndPeerConnectionData_ = () : void => {
      // Data from the TCP socket goes to the data channel.
      this.tcpConnection_.dataFromSocketQueue.setSyncHandler((data) => {
        log.debug('%1: socket received %2 bytes', [
            this.longId(), data.byteLength]);
        this.dataChannel_.send({buffer: data})
        .catch((e:Error) => {
          log.error('%1: failed to send data on datachannel: %2', [
              this.longId(), e.message]);
        });
        this.bytesSentToPeer_.handle(data.byteLength);
      });
      // Data from the datachannel goes to the TCP socket.
      this.dataChannel_.dataFromPeerQueue.setSyncHandler((data:peerconnection.Data) => {
        if (!data.buffer) {
          log.error('%1: received non-buffer data from datachannel', [
              this.longId()]);
          return;
        }
        log.debug('%1: datachannel received %2 bytes', [
            this.longId(), data.buffer.byteLength]);
        this.bytesReceivedFromPeer_.handle(data.buffer.byteLength);
        this.tcpConnection_.send(data.buffer)
        .catch((e:any) => {
          // TODO: e is actually a freedom.Error (uproxy-lib 20+)
          // errcode values are defined here:
          //   https://github.com/freedomjs/freedom/blob/master/interface/core.tcpsocket.json
          if (e.errcode === 'NOT_CONNECTED') {
            // This can happen if, for example, there was still data to be
            // read on the datachannel's queue when the socket closed.
            log.warn('%1: tried to send data on closed socket: %2', [
                this.longId(), e.errcode]);
          } else {
            log.error('%1: failed to send data on socket: %2', [
                this.longId(), e.errcode]);
          }
        });
      });
    }

    private isAllowedAddress_ = (addressString:string) : boolean => {
      // default is to disallow non-unicast addresses; i.e. only proxy for
      // public internet addresses.
      if (this.proxyConfig_.allowNonUnicast) {
        return true
      }

      // ipaddr.process automatically converts IPv4-mapped IPv6 addresses into
      // IPv4 Address objects.  This ensure that an attacker cannot reach a
      // restricted IPv4 endpoint that is identified by its IPv6-mapped address.
      try {
        var address = ipaddr.process(addressString);
        return address.range() == 'unicast';
      } catch (e) {
        // This likely indicates a malformed IP address, which will be logged by
        // the caller.
        return false;
      }
    }

    public longId = () : string => {
      var s = 'session ' + this.channelLabel();
      if (this.tcpConnection_) {
        s += ' (TCP ' + (this.tcpConnection_.isClosed() ?
            'closed' : 'open') + ')';
      }
      return s;
    }

    // For logging/debugging.
    public toString = () : string => {
      var tcpString = 'undefined';
      if (this.tcpConnection_) {
        tcpString = this.tcpConnection_.toString();
      }
      return JSON.stringify({
        channelLabel_: this.channelLabel(),
        tcpConnection: tcpString
      });
    }
  }  // Session

}  // module RtcToNet
export = RtcToNet;<|MERGE_RESOLUTION|>--- conflicted
+++ resolved
@@ -262,13 +262,7 @@
           .then(this.fulfillStopping_);
           return this.tcpConnection_.onceConnected;
         })
-<<<<<<< HEAD
         .then((info:tcp.ConnectionInfo) => {
-          var reply = this.getReplyFromInfo_(info);
-          this.replyToPeer_(reply, info);
-        }, (e:freedomTypes.Error) => {
-=======
-        .then((info:Tcp.ConnectionInfo) => {
           log.info('%1: connected to remote endpoint', [this.longId()]);
           log.debug('%1: bound address: %2', [this.longId(),
               JSON.stringify(info.bound)]);
@@ -276,7 +270,6 @@
           this.replyToPeer_(reply, info);
         }, (e:any) => {
           // TODO: e is actually a freedom.Error (uproxy-lib 20+)
->>>>>>> ca446fde
           // If this.tcpConnection_ is not defined, then getTcpConnection_
           // failed and we've already replied with UNSUPPORTED_COMMAND.
           if (this.tcpConnection_) {
@@ -341,14 +334,9 @@
           }
           try {
             var r :any = JSON.parse(data.str);
-<<<<<<< HEAD
             if (!socks.isValidRequest(r)) {
-              R(new Error('invalid request: ' + data.str));
-=======
-            if (!Socks.isValidRequest(r)) {
               R(new Error('received invalid request from peer: ' +
                   JSON.stringify(data.str)));
->>>>>>> ca446fde
               return;
             }
             var request :socks.Request = r;
@@ -372,13 +360,8 @@
     private getTcpConnection_ = (endpoint:net.Endpoint) : tcp.Connection => {
       if (ipaddr.isValid(endpoint.address) &&
           !this.isAllowedAddress_(endpoint.address)) {
-<<<<<<< HEAD
         this.replyToPeer_(socks.Reply.NOT_ALLOWED);
-        throw new Error('Tried to connect to disallowed address: ' +
-=======
-        this.replyToPeer_(Socks.Reply.NOT_ALLOWED);
         throw new Error('tried to connect to disallowed address: ' +
->>>>>>> ca446fde
                         endpoint.address);
       }
       return new tcp.Connection({endpoint: endpoint});
