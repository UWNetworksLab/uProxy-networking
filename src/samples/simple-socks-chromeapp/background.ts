/// <reference path='../../freedom/typings/freedom.d.ts' />

var script = document.createElement('script');
script.src = 'lib/freedom/freedom-for-chrome.js';
document.head.appendChild(script);

script.onload = () => {
<<<<<<< HEAD
  freedom('lib/simple-socks/freedom-module.json', {
      'logger': 'lib/loggingprovider/loggingprovider.json',
      'debug': 'log'
  }).then(function(interface:any) {
=======
  // Keep a background timeout running continuously, to prevent chrome from
  // putting the app to sleep.
  function keepAlive() {
    setTimeout(keepAlive, 5000);
  }
  keepAlive();

  freedom('lib/simple-socks/freedom-module.json', { 'debug': 'log' }).then(function(interface:any) {
>>>>>>> 270c370c
    var simpleSocks :any = interface();
  }, (e:Error) => {
    console.error('could not load freedom: ' + e.message);
  });
}<|MERGE_RESOLUTION|>--- conflicted
+++ resolved
@@ -5,21 +5,17 @@
 document.head.appendChild(script);
 
 script.onload = () => {
-<<<<<<< HEAD
   freedom('lib/simple-socks/freedom-module.json', {
       'logger': 'lib/loggingprovider/loggingprovider.json',
       'debug': 'log'
   }).then(function(interface:any) {
-=======
-  // Keep a background timeout running continuously, to prevent chrome from
-  // putting the app to sleep.
-  function keepAlive() {
-    setTimeout(keepAlive, 5000);
-  }
-  keepAlive();
+    // Keep a background timeout running continuously, to prevent chrome from
+    // putting the app to sleep.
+    function keepAlive() {
+      setTimeout(keepAlive, 5000);
+    }
+    keepAlive();
 
-  freedom('lib/simple-socks/freedom-module.json', { 'debug': 'log' }).then(function(interface:any) {
->>>>>>> 270c370c
     var simpleSocks :any = interface();
   }, (e:Error) => {
     console.error('could not load freedom: ' + e.message);
