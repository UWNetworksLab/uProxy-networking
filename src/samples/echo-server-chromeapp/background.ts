declare var freedom:any;

var script = document.createElement('script');
<<<<<<< HEAD
script.src = 'lib/freedom/freedom-for-chrome.js';
=======
script.setAttribute('data-manifest', 'lib/echo/freedom-module.json');
script.textContent = '{ "debug": "warn" }';
script.src = 'lib/freedom/freedom-for-chrome-for-uproxy.js';
>>>>>>> 6aea921b
document.head.appendChild(script);
script.onload = () => {
  freedom('freedom-module.json', { 'debug': 'log' }).then(function(interface:any) {
    var echo :any = interface();
    echo.emit('start', { address: '127.0.0.1', port: 9998 });
  }, (e:Error) => {
    console.error('could not load freedom: ' + e.message);
  });
}<|MERGE_RESOLUTION|>--- conflicted
+++ resolved
@@ -1,16 +1,11 @@
 declare var freedom:any;
 
 var script = document.createElement('script');
-<<<<<<< HEAD
 script.src = 'lib/freedom/freedom-for-chrome.js';
-=======
-script.setAttribute('data-manifest', 'lib/echo/freedom-module.json');
-script.textContent = '{ "debug": "warn" }';
-script.src = 'lib/freedom/freedom-for-chrome-for-uproxy.js';
->>>>>>> 6aea921b
 document.head.appendChild(script);
+
 script.onload = () => {
-  freedom('freedom-module.json', { 'debug': 'log' }).then(function(interface:any) {
+  freedom('lib/echo/freedom-module.json', { 'debug': 'log' }).then(function(interface:any) {
     var echo :any = interface();
     echo.emit('start', { address: '127.0.0.1', port: 9998 });
   }, (e:Error) => {
