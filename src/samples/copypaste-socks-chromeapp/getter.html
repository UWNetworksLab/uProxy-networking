--- conflicted
+++ resolved
@@ -22,37 +22,21 @@
         </p>
       </div>
 
-<<<<<<< HEAD
-      <div id='step2ContainerNode' style='display: none;'>
-        <textarea id='outboundMessageNode' disabled></textarea>
+      <div id='step2ContainerNode' style='display: {{ model.readyForStep2 ? "block" : "none" }};'>
+        <textarea id='outboundMessageNode' disabled value='{{ model.outboundMessageValue }}'></textarea>
         <p><bdi i18n-content='copyPasteAndSend'></bdi></p>
         <p class='warning'><bdi i18n-content='warning'></bdi></p><br>
         <p><bdi i18n-content='pasteAndStartProxying'></bdi></p>
         <textarea id='inboundMessageNode' value='{{ inboundText }}' on-keyup='{{ parseInboundText }}'></textarea>
         <p>
-          <button id='consumeMessageButton' disabled on-click='{{ consumeInboundText }}'><bdi i18n-content='startProxying'></bdi></button>
-=======
-      <div id='step2ContainerNode' style='display: {{ model.readyForStep2 ? "block" : "none" }};'>
-        <textarea id='outboundMessageNode' disabled value='{{ model.outboundMessageValue }}'></textarea>
-        <p i18n-content='copyPasteAndSend'></p>
-        <p class='warning' i18n-content='warning'></p><br>
-        <p i18n-content='pasteAndStartProxying'></p>
-        <textarea id='inboundMessageNode' value='{{ inboundText }}' on-keyup='{{ parseInboundText }}'></textarea>
-        <p>
-          <button id='consumeMessageButton' disabled?='{{ !model.inputIsWellFormed }}' i18n-content='startProxying' on-click='{{ consumeInboundText }}'></button>
->>>>>>> a9f8ec15
+          <button id='consumeMessageButton' disabled?='{{ !model.inputIsWellFormed }}' on-click='{{ consumeInboundText }}'><bdi i18n-content='startProxying'></bdi></button>
         </p>
       </div>
 
       <div>
-<<<<<<< HEAD
-        <bdi><a id='receivedBytesNode'>0</a><a i18n-content='bytesReceived'></a></bdi><br>
-        <bdi><a id='sentBytesNode'>0</a><a i18n-content='bytesSent'></a></bdi><br>
-=======
-        {{ model.totalBytesReceived }}<span i18n-content='bytesReceived'></span><br>
-        {{ model.totalBytesSent }}<span i18n-content='bytesSent'></span><br>
->>>>>>> a9f8ec15
-      </div>      
+        <bdi>{{ model.totalBytesReceived }}<span i18n-content='bytesReceived'></span></bdi><br>
+        <bdi>{{ model.totalBytesSent }}<span i18n-content='bytesSent'></span></bdi><br>
+      </div>  
     </div>
 
   </template>
