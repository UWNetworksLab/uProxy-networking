--- conflicted
+++ resolved
@@ -34,11 +34,8 @@
     }
   },
   "permissions": [
-<<<<<<< HEAD
     "core.console",
     "core.storage",
-=======
->>>>>>> ce9399b7
     "core.tcpsocket",
     "core.udpsocket",
     "core.rtcdatachannel",
