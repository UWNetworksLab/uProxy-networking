--- conflicted
+++ resolved
@@ -1,15 +1,9 @@
 Polymer({
   model: model,
   updateLanguage: function() {
-<<<<<<< HEAD
   	selectedLanguage = this.$.languageInput
   			.options[this.$.languageInput.selectedIndex].value;
   	changeLanguage(selectedLanguage);
-=======
-    var selectedLanguage = this.$.languageInput
-        .options[this.$.languageInput.selectedIndex].value;
-    changeLanguage(selectedLanguage);
->>>>>>> a9f8ec15
   },
   ready: function() {
     changeLanguage(selectedLanguage);
