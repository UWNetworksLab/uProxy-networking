--- conflicted
+++ resolved
@@ -19,36 +19,21 @@
         <p><bdi i18n-content='pasteAndGenerateReply'></bdi></p>
         <textarea id='inboundMessageNode' value='{{ inboundText }}' on-keyup='{{ parseInboundText }}'></textarea>
         <p>
-<<<<<<< HEAD
-        <button id='consumeMessageButton' disabled on-click='{{ consumeInboundText }}'><bdi i18n-content='generateReply'></bdi></button>
-=======
-        <button id='consumeMessageButton' disabled?='{{ !model.inputIsWellFormed }}' i18n-content='generateReply' on-click='{{ consumeInboundText }}'></button>
->>>>>>> a9f8ec15
+
+        <button id='consumeMessageButton' disabled?='{{ !model.inputIsWellFormed }}' on-click='{{ consumeInboundText }}'><bdi i18n-content='generateReply'></bdi></button>
         </p>
       </div>
 
       <br>
-<<<<<<< HEAD
-      <div id='step2ContainerNode' style='display: none;'>
-        <textarea id='outboundMessageNode' disabled></textarea>
+      <div id='step2ContainerNode' style='display: {{ model.readyForStep2 ? "block" : "none" }};'>
+        <textarea id='outboundMessageNode' disabled value='{{ model.outboundMessageValue }}'></textarea>
         <p><bdi i18n-content='copyPasteAndSend'></bdi></p>
         <p class='warning'><bdi i18n-content='warning'></bdi></p>
       </div>
 
       <div>
-        <bdi><a id='receivedBytesNode'>0</a><a i18n-content='bytesReceived'></a></bdi><br>
-        <bdi><a id='sentBytesNode'>0</a><a i18n-content='bytesSent'></a></bdi><br>
-=======
-      <div id='step2ContainerNode' style='display: {{ model.readyForStep2 ? "block" : "none" }};'>
-        <textarea id='outboundMessageNode' disabled value='{{ model.outboundMessageValue }}'></textarea>
-        <p i18n-content='copyPasteAndSend'></p>
-        <p class='warning' i18n-content='warning'></p>
-      </div>
-
-      <div>
-        {{ model.totalBytesReceived }}<span i18n-content='bytesReceived'></span><br>
-        {{ model.totalBytesSent }}<span i18n-content='bytesSent'></span><br>
->>>>>>> a9f8ec15
+        <bdi>{{ model.totalBytesReceived }}<span i18n-content='bytesReceived'></span></bdi><br>
+        <bdi>{{ model.totalBytesSent }}<span i18n-content='bytesSent'></span></bdi><br>
       </div>
     </div>
 
