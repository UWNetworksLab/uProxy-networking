--- conflicted
+++ resolved
@@ -6,7 +6,6 @@
 var DEFAULT_PORT = 9999;
 var SERVER_PEER_ID = 'ATotallyFakePeerID';  // Can be any string.
 
-<<<<<<< HEAD
 TcpEchoServer = function(address, port) {
   console.log('TcpEchoServer(' + address + ', ' + port + ')');
   this.server = new TCP.Server(address, port);
@@ -32,14 +31,12 @@
 
 // Entry point. Once client successfully starts, it fires 'sendSignalToPeer' at
 // the server.
-=======
 var socksToRtc = freedom.SocksToRtc();
 var rtcToNet = freedom.RtcToNet();
 
 rtcToNet.emit('start');
 
 // Once the socksToRtc peer successfully starts, it fires 'sendSignalToPeer'.
->>>>>>> 66d55942
 function proxyClientThroughServer() {
   socksToRtc.emit('start', {
     'host':   LOCALHOST,
